--- conflicted
+++ resolved
@@ -118,11 +118,8 @@
 
         return new_params
 
-<<<<<<< HEAD
-    def write(self, dest, provenance=None, write_unused=True, separate_ljforce=False, charmm_imp=False):
-=======
-    def write(self, dest, provenance=None, write_unused=True, separate_ljforce=False, improper_dihedrals_ordering='default'):
->>>>>>> d787859b
+    def write(self, dest, provenance=None, write_unused=True, separate_ljforce=False,
+              improper_dihedrals_ordering='default', charmm_imp=False):
         """ Write the parameter set to an XML file for use with OpenMM
 
         Parameters
@@ -168,6 +165,9 @@
             ----
             When pair-specific L-J modifications are present (NBFIX in CHARMM), this
             behavior is always present and this flag is ignored.
+        improper_dihedrals_ordering : str
+            The ordering to use when assigning improper torsions in OpenMM.  Default is 'default',
+            other option is 'amber'
         charmm_imp: bool
             If True, will check for existence of IMPR in each residue and patch template,
             and write out the explicit improper definition without wildcards in the ffxml file.
