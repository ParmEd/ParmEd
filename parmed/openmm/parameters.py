"""
This module contains the class for storing and creating/converting/writing
OpenMM-style ffxml files defining a force field
"""
import datetime
import math
import warnings
from collections import OrderedDict
from collections.abc import Sequence, Mapping
from contextlib import closing
from copy import copy
from functools import wraps
from itertools import product, chain

from ..charmm.parameters import CharmmImproperMatchingMixin
from ..constants import DEFAULT_ENCODING
from ..formats.registry import FileFormatType
from ..modeller.residue import ResidueTemplate, PatchTemplate
from ..parameters import ParameterSet
from ..periodic_table import Element
from ..topologyobjects import NoUreyBradley
from .. import unit as u
from ..utils.io import genopen
from ..exceptions import ParameterWarning
from ..topologyobjects import DihedralType, ImproperType, DrudeAtom

try:
    from lxml import etree
    _have_lxml = True
    def pretty_print(tree):
        return etree.tostring(tree, encoding=DEFAULT_ENCODING, pretty_print=True).decode('utf-8')
except ImportError:
    from xml.dom import minidom
    from xml.etree import ElementTree as etree
    _have_lxml = False
    def pretty_print(tree):
        xml = etree.tostring(tree.getroot(), encoding=DEFAULT_ENCODING).decode('utf-8')
        return minidom.parseString(xml).toprettyxml(indent="  ")

import logging
LOGGER = logging.getLogger(__name__)

class OpenMMParameterSet(ParameterSet, CharmmImproperMatchingMixin, metaclass=FileFormatType):
    """ Class storing parameters from an OpenMM parameter set

    Parameters
    ----------
    filenames : str, list of str, file-like, or list of file-like; optional
        Either the name of a file or a list of filenames from which parameters
        should be parsed.

    Notes
    -----
    Order is important in the list of files provided. The parameters are loaded
    in the order they are provided, and any parameters that are specified in
    multiple places are overwritten (that is, the *last* occurrence is the
    parameter type that is used)

    See Also
    --------
    :class:`parmed.parameters.ParameterSet`
    """

    @staticmethod
    def id_format(filename):
        """
        Identifies the file type as either an Amber-style frcmod or parm.dat
        file.

        Parameters
        ----------
        filename : str
            Name of the file to check format for

        Returns
        -------
        is_fmt : bool
            True if it is an Amber-style parameter file. False otherwise.
        """
        # Not implemented yet
        return False

    def __init__(self, *filenames):
        super(OpenMMParameterSet, self).__init__()
        if filenames:
            raise NotImplementedError('Cannot yet read OpenMM Parameter sets')
        self.unique_atom_types = False

    @classmethod
    def _remediate_residue_template(cls, params, residue):
        """
        Modify non-compliant residue templates to conform with OpenMM requirements.

        * To correctly detect waters, OpenMM ffxml water models must not contain
          non-chemical bond constraints. Theses are removed when importing
          foreign parameter sets (e.g., CHARMM) into OpenMM parameter sets,
          and not restored on conversion from OpenMM to other formats

        Parameters
        ----------
        params : :class:`parmed.parameters.ParameterSet`
            ParameterSet containing the list of parameters to be converted to a
            OpenMM-compatible parameter set
        residue : :class:`parmed.modeller.Residue`
            The residue to remediate

        Returns
        -------
        missing_parameters : bool
            If True, the residue template is missing some parameters

        """
        # Populate atomic numbers in residue template
        # TODO: This can be removed if the parameter readers are guaranteed to populate this correctly
        for atom in residue.atoms:
            if atom.type not in params.atom_types_str:
                warnings.warn('Residue {} contains atom type {} not found in parameter set and will be dropped.'.format(residue.name, atom.type))
                return False
            atom.atomic_number = params.atom_types_str[atom.type].atomic_number

        # CHARMM Drude force field lists all lone pairs as being hydrogens???  Fix them.
        types = dict((atom.name, atom.type) for atom in residue.atoms)
        for lonepair in residue.lonepairs:
            lp_atom = lonepair[1]
            params.atom_types[types[lp_atom]].atomic_number = 0
            residue[lp_atom].atomic_number = 0

        # CHARMM Drude force field includes bonds to lone pairs.  Delete them.
        # The call to list() makes a copy of the list, so we don't modify a list
        # we're iterating over.
        for bond in list(residue.bonds):
            if (bond.atom1.atomic_number == 0) or (bond.atom2.atomic_number == 0):
                LOGGER.debug(f'Deleting bonds to virtual sites in residue {residue.name}')
                residue.delete_bond(bond)

        # Check waters
        if residue.empirical_chemical_formula == 'H2O':
            # Remove any H-H bonds if they are present
            for bond in list(residue.bonds):
                if (bond.atom1.element_name == 'H') and (bond.atom2.element_name == 'H'):
                    # Remove nonphysical H-H bonds
                    LOGGER.debug(f'Deleting H-H bond from water residue {residue.name}')
                    residue.delete_bond(bond)
                else:
                    LOGGER.debug(f'keeping {bond.atom1} to {bond.atom2} {bond.atom2.element_name}')
        return True

    @classmethod
    def from_parameterset(cls, params, copy=False, remediate_residues=True, unique_atom_types=False):
        """
        Instantiates an OpenMMParameterSet from another ParameterSet (or
        subclass). The main thing this feature is responsible for is converting
        lower-case atom type names into all upper-case and decorating the name
        to ensure each atom type name is unique.

        Warning
        -------
        Converting parameter sets to OpenMM can be lossy, and can modify the
        original parameter set unless ``copy=True``:
        * To correctly detect waters, OpenMM ffxml water models must not contain
          non-chemical bond constraints. Theses are removed when importing
          foreign parameter sets (e.g., CHARMM) into OpenMM parameter sets,
          and not restored on conversion from OpenMM to other formats.

        Parameters
        ----------
        params : :class:`parmed.parameters.ParameterSet`
            ParameterSet containing the list of parameters to be converted to as
            OpenMM-compatible parameter set
        copy : bool, optional, default=False
            If True, the returned parameter set is a deep copy of ``params``. If
            False, the returned parameter set is a shallow copy. Default False.
        remediate_residues : bool, optional, default=True
            If True, will remove non-chemical bonds and drop Residue definitions
            that are missing parameters
        unique_atom_types : bool
            If True, a unique OpenMM atom type will be created for every atom of
            every residue.  In this case, the :class:`AtomType` objects correspond
            to atom classes rather than atom types (in the OpenMM terminology).

        Returns
        -------
        new_params : OpenMMParameterSet
            OpenMMParameterSet with the same parameters as that defined in the
            input parameter set
        """
        new_params = cls()
        if copy:
            # Make a copy so we don't modify the original
            params = copy(params)

        new_params.atom_types = new_params.atom_types_str = params.atom_types
        new_params.atom_types_int = params.atom_types_int
        new_params.atom_types_tuple = params.atom_types_tuple
        new_params.bond_types = params.bond_types
        new_params.angle_types = params.angle_types
        new_params.urey_bradley_types = params.urey_bradley_types
        new_params.dihedral_types = params.dihedral_types
        new_params.improper_types = params.improper_types
        new_params.improper_periodic_types = params.improper_periodic_types
        new_params.rb_torsion_types = params.rb_torsion_types
        new_params.cmap_types = params.cmap_types
        new_params.nbfix_types = params.nbfix_types
        new_params.pair_types = params.pair_types
        new_params.parametersets = params.parametersets
        new_params._combining_rule = params.combining_rule
        new_params.default_scee = params.default_scee
        new_params.default_scnb = params.default_scnb
        new_params.unique_atom_types = unique_atom_types

        # Copy CHARMM improper type map, if present, since this is needed for matching impropers
        if hasattr(params, '_improper_key_map'):
            new_params._improper_key_map = new_params._improper_key_map

        if remediate_residues:
            # Add only ResidueTemplate instances (no ResidueTemplateContainers)
            # Maintain original residue ordering
            remediated_residues = list()
            for name, residue in params.residues.items():
                if isinstance(residue, ResidueTemplate):
                    # Don't discard the residue, but fix it if we need to
                    cls._remediate_residue_template(new_params, residue)
                    remediated_residues.append(residue)
            for residue in remediated_residues:
                new_params.residues[residue.name] = residue
            for name, patch in params.patches.items():
                cls._remediate_residue_template(new_params, patch)
                new_params.patches[patch.name] = patch
        else:
            # Don't remediate residues; just copy
            for name, residue in params.residues.items():
                new_params.residues[residue.name] = residue
            for name, patch in params.patches.items():
                new_params.patches[patch.name] = patch

        # Only add unique patches
        unique_patches = OrderedDict()
        discarded_patches = []
        for name, patch in params.patches.items():
            if isinstance(patch, PatchTemplate):
                templhash = cls._templhasher(patch)
                if templhash not in unique_patches:
                    new_params.patches[name] = patch
                    unique_patches[templhash] = patch
                else:
                    patch_collision = unique_patches[templhash]
                    warnings.warn(f'Patch {patch} discarded because OpenMM considers it identical to {patch_collision}')
                    discarded_patches.append(patch)

        if (len(discarded_patches) > 0):
            warnings.warn(f'{len(discarded_patches)} patches discarded, {len(new_params.patches)} retained')
        for patch in discarded_patches:
            del new_params.patches[patch.name]

        return new_params

    def _get_mm_atom_type(self, atom, residue, drude=False):
        """Get the OpenMM atom type for an atom.

        Parameters
        ----------
        atom : :class:`Atom`
            the atom for which to get the type
        residue : :class:`ResidueTemplate` or :class:`PatchTemplate`
            the residue the atom belongs to
        drude : bool
            if True, get the atom type for the Drude particle attached to the
            atom rather than the atom itself
        """
        if self.unique_atom_types:
            if drude:
                return f'Drude-{residue.name}-{atom.name}'
            return f'{residue.name}-{atom.name}'
        if drude:
            return atom.drude_type
        return atom.type

    def write(self, dest, provenance=None, write_unused=True, separate_ljforce=False,
              improper_dihedrals_ordering='default', charmm_imp=False, skip_duplicates=True):
        """ Write the parameter set to an XML file for use with OpenMM

        Parameters
        ----------
        dest : str or file-like
            The name of the file or the file-like object (with a ``write``
            attribute) to which the XML file will be written
        provenance : dict, optional
            If present, the XML file will be tagged with the available fields.
            Keys of the dictionary become XML etree.Element tags, the values of the
            dictionary must be instances of any of:
            - str / unicode (Py2) or str (Py3) - one XML element with this
            content is written
            - list - one XML element per each item of the list is written, all
            these XML elements use the same tag (key in provenance dict)
            - dict - one of the keys of this dict must be the same as the key of
            of the provenance dict under which this dict is nested. The value
            under this key becomes the content of the XML element. Remaining keys
            and their values are used to construct attributes of the XML element.
            Note that OrderedDict's should be used to ensure appropriate order
            of the XML elements and their attributes.
            Default is no provenance.
            Example (unordered):
            provenance = {'Reference' : ['Nature', 'Cell'],
                          'Source' : {'Source': 'leaprc.ff14SB', sourcePackage :
                          'AmberTools', sourcePackageVersion : '15'},
                          'User' : 'Mark'}
        write_unused : bool
            If False: a) residue templates using unavailable atom types will not
            be written, b) atom types that are not used in any of the residue
            templates remaining and parameters including those atom types will
            not be written. A ParameterWarning is issued if any such residues are
            found in a).
        separate_ljforce : bool
            If True will use a separate LennardJonesForce to create a
            CostumNonbondedForce to compute L-J interactions. It will set sigma
            to 1 and epsilon to 0 in the NonbondedForce so that the
            NonbondedForce  only calculates the electrostatic contribution. It
            should be set to True when converting a CHARMM force field file that
            doesn't have pair-specific  L-J modifications (NBFIX in CHARMM) so
            that the ffxml conversion is compatible with the main charmm36.xml file.
            Note:
            ----
            When pair-specific L-J modifications are present (NBFIX in CHARMM), this
            behavior is always present and this flag is ignored.
        improper_dihedrals_ordering : str
            The ordering to use when assigning improper torsions in OpenMM.  Default is 'default',
            other option is 'amber'
        charmm_imp: bool
            If True, will check for existence of IMPR in each residue and patch template,
            and write out the explicit improper definition without wildcards in the ffxml file.
        skip_duplicates : bool
            If True: residues which appear identical to an existing residue will
            not be written. This is usually the best choice. The most common
            reason for setting skip_duplicates to false is if you have different
            parametrizations for stereoisomers. Note that since OpenMM's residue
            hashing is not aware of chirality, if you wish to use the results in
            simulations you will need to explicitly provide the template names
            for affected residues.

        Notes
        -----
        The generated XML file will have the XML tag ``DateGenerated`` added to
        the provenance information set to the current date. Therefore, you
        should not provide this information in ``provenance`` (it will be
        removed if it is provided).
        """
        if not write_unused:
            skip_residues = self._find_unused_residues()
            skip_types = self._find_unused_types(skip_residues)
            if skip_residues:
                warnings.warn('Some residue templates using unavailable AtomTypes '
                              'were found. They will not be written to the ffxml '
                              'as write_unused is set to False', ParameterWarning)
        else:
            skip_residues = set()
            skip_types = set()
        if self.atom_types:
            try:
                self.typeify_templates()
            except KeyError:
<<<<<<< HEAD
                warnings.warn('Some residue templates are using unavailable '
                              'AtomTypes', ParameterWarning)
        try:
            dest.write('<ForceField>\n')
            self._write_omm_provenance(dest, provenance)
            self._write_omm_atom_types(dest, skip_types)
            self._write_omm_residues(dest, skip_residues)
            self._write_omm_bonds(dest, skip_types)
            self._write_omm_angles(dest, skip_types)
            self._write_omm_urey_bradley(dest, skip_types)
            self._write_omm_dihedrals(dest, skip_types)
            self._write_omm_impropers(dest, skip_types)
            self._write_omm_rb_torsions(dest, skip_types)
            self._write_omm_cmaps(dest, skip_types)
            self._write_omm_scripts(dest, skip_types)
            self._write_omm_nonbonded(dest, skip_types, separate_ljforce)
            self._write_omm_LennardJonesForce(dest, skip_types, separate_ljforce)
        finally:
            dest.write('</ForceField>\n')
            if own_handle:
                dest.close()
=======
                warnings.warn('Some residue templates are using unavailable AtomTypes',
                              ParameterWarning)

        [valid_residues_for_patch, valid_patches_for_residue] = self._determine_valid_patch_combinations(skip_residues)
        LOGGER.debug('Valid patch combinations:')
        for patch_name in self.patches:
            LOGGER.debug(f'{patch_name:8s} : {valid_residues_for_patch[patch_name]}')

        if charmm_imp:
            self._find_explicit_impropers()

        self._compress_impropers()

        root = etree.Element('ForceField')
        self._write_omm_provenance(root, provenance)
        self._write_omm_atom_types(root, skip_types, skip_residues)
        self._write_omm_residues(root, skip_residues, skip_duplicates,
                                 valid_patches_for_residue=valid_patches_for_residue)
        self._write_omm_patches(root, valid_residues_for_patch)
        self._write_omm_bonds(root, skip_types)
        self._write_omm_angles(root, skip_types)
        self._write_omm_urey_bradley(root, skip_types)
        self._write_omm_dihedrals(root, skip_types, improper_dihedrals_ordering)
        self._write_omm_impropers(root, skip_types)
        #self._write_omm_rb_torsions(root, skip_types)
        self._write_omm_cmaps(root, skip_types)
        self._write_omm_scripts(root, skip_types)
        self._write_omm_nonbonded(root, skip_types, separate_ljforce)
        self._write_omm_LennardJonesForce(root, skip_types, separate_ljforce)
        self._write_omm_DrudeForce(root, skip_types)

        tree = etree.ElementTree(root)

        xml = pretty_print(tree)

        if isinstance(dest, str):
            with closing(genopen(dest, 'w')) as f:
                f.write(xml)
        else:
            dest.write(xml)

    def _find_explicit_impropers(self):
        """
        For every residue, find any explicitly-specified (e.g. CHARMM) improper torsions and identify all wild-card improper parameters that match.
        Expand all of these out into explicit impropers.
        This is necessary for OpenMM to correctly handle impropers for these residues.

        .. todo ::

           * Do we need to do this for patches as well?

        """

        # Regenerate improper key map
        self._improper_key_map = OrderedDict()
        for key in self.improper_types.keys():
            self._improper_key_map[tuple(sorted(key))] = key

        improper_harmonic = OrderedDict() # improper_harmonic[key] is the harmonic improper parameter for unique key `key`
        improper_periodic = OrderedDict() # improper_harmonic[key] is the periodic improper parameter for unique key `key`
        C_types = [t for t in self.atom_types if self.atom_types[t].atomic_number == 6]
        N_types = [t for t in self.atom_types if self.atom_types[t].atomic_number == 7]

        def get_types(residue, atomname):
            """Return list of atom type(s) that match the given atom name.
            """
            a_names = [a.name for a in residue.atoms]
            a_types = [a.type for a in residue.atoms]

            if atomname == '-C':
                return C_types
            elif atomname == '+N':
                return N_types
            elif atomname[0] in ['-', '+']:
                raise ValueError(f'Unknown atom name {atomname}')
            else:
                return [a_types[a_names.index(atomname)]]

        # Iterate over all residues
        for name, residue in chain(self.residues.items(), self.patches.items()):
            for impr in residue._impr:
                # Get the list of types involved in this improper
                try:
                    types = [get_types(residue, atomname) for atomname in impr]
                except ValueError:
                    continue
                improper_found = False
                for key in product(*types):
                    # Search for an improper that matches these types
                    improper = self.match_improper_type(*key)
                    if improper is None:
                        continue
                    # Add this to our types
                    if isinstance(improper, ImproperType):
                        improper_harmonic[key] = improper
                        improper_found = True
                    elif isinstance(improper, DihedralType):
                        improper_periodic[key] = improper
                        improper_found = True
                    else:
                        raise RuntimeError(
                            f'Something went wrong with improper type for {key} returning an unexpected object {improper}'
                        )

                # Warn if no improper was found
                if not improper_found:
                    raise RuntimeError(f'No improper found for improper {impr} in residue {name} (types were {types})')

        # Update our impropers
        self.improper_periodic_types = improper_periodic
        self.improper_types = improper_harmonic

    def _compress_impropers(self):
        """
        OpenMM's ForceField cannot handle impropers that match the same four atoms in more than
        one order, so we should compress duplicates and aggregate spring constants accordingly.
        """
        if not self.improper_types:
            return

        unique_keys = OrderedDict() # unique_keys[key] is the key to retrieve the improper from improper_types
        improper_types = OrderedDict() # replacement for self.improper_types with compressed impropers
        for atoms, improper in self.improper_types.items():
            # Compute a unique key
            unique_key = tuple(sorted(atoms))
            if unique_key in unique_keys:
                # Accumulate spring constant, discarding this contribution
                atoms2 = unique_keys[unique_key]
                if improper.psi_eq != improper_types[atoms2].psi_eq:
                    warnings.warn(
                        f"Two impropers for atom types {atoms2} found with different equilibrium "
                        f"angles: {improper.psi_eq} != {improper_types[atoms2].psi_eq}",
                        ParameterWarning,
                    )
                improper_types[atoms2].psi_k += improper.psi_k
                warnings.warn(f'Compressing improper {improper} because it contains same atoms as {improper_types[atoms2]}')
            else:
                # Store this improper
                unique_keys[unique_key] = atoms
                improper_types[atoms] = improper

        self.improper_types = improper_types
>>>>>>> 144033fd

    def _find_unused_residues(self):
        skip_residues = set()
        for name, residue in self.residues.items():
            if any((atom.type not in self.atom_types for atom in residue.atoms)):
                skip_residues.add(name)
        return skip_residues

    def _find_unused_types(self, skip_residues):
        keep_types = set()
        for name, residue in self.residues.items():
            if name not in skip_residues:
                for atom in residue.atoms:
                    keep_types.add(atom.type)
        return {typ for typ in self.atom_types if typ not in keep_types}

    @staticmethod
    def _templhasher(residue):
        """
        Create a unique hash for each residue and patch template using only properties rendered to OpenMM ffxml.
        """
        hash_info = tuple()
        # Sort tuples of atom properties by atom name
        if len(residue.atoms) > 0:
            hash_info += tuple(sorted( [(atom.type, str(atom.charge)) for atom in residue.atoms] ))
        # Sort list of deleted atoms by atom name
        if hasattr(residue, 'delete_atoms') and len(residue.delete_atoms) > 0:
            hash_info += tuple(sorted([atom_name for atom_name in residue.delete_atoms]))
        # Sort list of bonds by first bond name
        if len(residue.bonds) > 0:
            hash_info += tuple(sorted([(bond.atom1.name, bond.atom2.name) if (bond.atom1.name < bond.atom2.name) else (bond.atom2.name, bond.atom1.name) for bond in residue.bonds] ))
        # Add head and tail
        if residue.head:
            hash_info += (residue.head.name,)
        if residue.tail:
            hash_info += (residue.tail.name,)
        # TODO: Is there any other data that is rendered to ffxml files we should include?
        return hash(hash_info)

    def _write_omm_provenance(self, root, provenance):
        info = etree.SubElement(root, 'Info')

        date_generated = etree.SubElement(info, "DateGenerated")
        ttup = datetime.datetime.now().timetuple()
        date_generated.text = f'{ttup[0]:02d}-{ttup[1]:02d}-{ttup[2]:02d}'

        provenance = provenance or OrderedDict()
        for tag, content in provenance.items():
            if tag == 'DateGenerated':
                continue
            if not isinstance(content, list):
                content = [content]
            for sub_content in content:
                if isinstance(sub_content, str):
                    item = etree.Element(tag)
                    item.text = sub_content
                    info.append(item)
                elif isinstance(sub_content, Mapping):
                    if tag not in sub_content:
                        raise KeyError('Content of an attribute-containing element specified incorrectly.')
                    attributes = [key for key in sub_content if key != tag]
                    element_content = sub_content[tag]
                    attributes = { k : str(v) for (k,v) in sub_content.items() }
                    item = etree.SubElement(info, tag, **attributes)
                    item.text = str(element_content)
                else:
                    raise TypeError(f'Incorrect type of the {tag} element content')

    def _write_omm_atom_types(self, xml_root, skip_types, skip_residues):
        if not self.atom_types: return
        xml_section = etree.SubElement(xml_root, "AtomTypes")
        if self.unique_atom_types:
            for residue in list(self.residues.values())+list(self.patches.values()):
                if residue.name in skip_residues: continue
                for atom in residue.atoms:
                    atom_type = self.atom_types[atom.type]
                    properties = { 'name' : self._get_mm_atom_type(atom, residue), 'class' : atom.type, 'mass' : str(atom_type.mass) }
                    if atom_type.atomic_number != 0:
                        properties['element'] = str(Element[atom_type.atomic_number])
                    etree.SubElement(xml_section, 'Type', **properties)
                    if isinstance(atom, DrudeAtom):
                        properties = { 'name' : self._get_mm_atom_type(atom, residue, True), 'class' : atom.drude_type, 'mass' : '0.0' }
                        etree.SubElement(xml_section, 'Type', **properties)
        else:
            for name, atom_type in self.atom_types.items():
                if name in skip_types: continue
                assert atom_type.atomic_number >= 0, 'Atomic number not set!'
                properties = { 'name' : name, 'class' : name, 'mass' : str(atom_type.mass) }
                if atom_type.atomic_number == 0:
                    etree.SubElement(xml_section, 'Type', **properties)
                else:
                    element = Element[atom_type.atomic_number]
                    etree.SubElement(xml_section, 'Type', element=str(element), **properties)

    def _get_lonepair_parameters(self, lonepair):
        (lptype, a1, a2, a3, a4, r, theta, phi) = lonepair
        if lptype == 'relative':
            xweights = [-1.0, 0.0, 1.0]
        elif lptype == 'bisector':
            xweights = [-1.0, 0.5, 0.5]
        else:
            raise ValueError('Unknown lonepair type: '+lptype)
        r /= 10.0 # convert to nanometers
        theta *= math.pi / 180.0 # convert to radians
        phi = (180 - phi) * math.pi / 180.0 # convert to radians
        p = [r*math.cos(theta), r*math.sin(theta)*math.cos(phi), r*math.sin(theta)*math.sin(phi)]
        p = [x if abs(x) > 1e-10 else 0 for x in p] # Avoid tiny numbers caused by roundoff error
        return dict(type="localCoords",
            siteName=a1, atomName1=a2, atomName2=a3, atomName3=a4,
            wo1="1", wo2="0", wo3="0",
            wx1=str(xweights[0]), wx2=str(xweights[1]), wx3=str(xweights[2]),
            wy1="0", wy2="-1", wy3="1",
            p1=str(p[0]), p2=str(p[1]), p3=str(p[2]))

    def _write_omm_residues(self, xml_root, skip_residues, skip_duplicates, valid_patches_for_residue=None):
        if not self.residues: return
        if valid_patches_for_residue is None:
            valid_patches_for_residue = OrderedDict()
        written_residues = OrderedDict()
        xml_section = etree.SubElement(xml_root, 'Residues')
        for name, residue in self.residues.items():
            if name in skip_residues: continue
            templhash = OpenMMParameterSet._templhasher(residue)
            if templhash in written_residues:
                residue_collision = written_residues[templhash]
                if skip_duplicates:
                    warnings.warn(f'Skipping writing of residue {residue} because OpenMM considers it identical to {residue_collision}')
                    continue
                else:
                    warnings.warn(f'Residue {residue} will be considered by OpenMM to be identical to {residue_collision}.')
            written_residues[templhash] = residue
            # Write residue
            if residue.override_level == 0:
                xml_residue = etree.SubElement(xml_section, 'Residue', name=residue.name)
            else:
                xml_residue = etree.SubElement(xml_section, 'Residue', name=residue.name, override=str(residue.override_level))
            # Write residue contents
            for atom in residue.atoms:
                if isinstance(atom, DrudeAtom):
                    etree.SubElement(xml_residue, 'Atom', name=atom.name, type=self._get_mm_atom_type(atom, residue), charge=str(atom.charge-atom.drude_charge))
                    etree.SubElement(xml_residue, 'Atom', name='D'+atom.name, type=self._get_mm_atom_type(atom, residue, True), charge=str(atom.drude_charge))
                else:
                    etree.SubElement(xml_residue, 'Atom', name=atom.name, type=self._get_mm_atom_type(atom, residue), charge=str(atom.charge))
            for bond in residue.bonds:
                etree.SubElement(xml_residue, 'Bond', atomName1=bond.atom1.name, atomName2=bond.atom2.name)
            for lonepair in residue.lonepairs:
                etree.SubElement(xml_residue, 'VirtualSite', self._get_lonepair_parameters(lonepair))
            for atom in residue.connections:
                etree.SubElement(xml_residue, 'ExternalBond', atomName=atom.name)
            if residue.head is not None:
                etree.SubElement(xml_residue, 'ExternalBond', atomName=residue.head.name)
            if residue.tail is not None and residue.tail is not residue.head:
                etree.SubElement(xml_residue, 'ExternalBond', atomName=residue.tail.name)
            if residue.name in valid_patches_for_residue:
                for patch_name in valid_patches_for_residue[residue.name]:
                    etree.SubElement(xml_residue, 'AllowPatch', name=patch_name)

    def _determine_valid_patch_combinations(self, skip_residues):
        """
        Determine valid (permissible) combinations of patches with residues that
        lead to integral net charges.

        Parameters
        ----------
        skip_residues : set of ResidueTemplate
            List of residues to skip

        Returns
        -------
        valid_residues_for_patch : dict
            valid_residues_for_patch[patch] is a list of residues compatible with that patch
        valid_patches_for_residue : dict
            valid_patches_for_residue[residue] is a list of patches compatible with that residue

        """
        # Attempt to patch every residue, recording only valid combinations.
        valid_residues_for_patch = OrderedDict()
        for patch in self.patches.values():
            valid_residues_for_patch[patch.name] = list()
        valid_patches_for_residue = OrderedDict()
        for residue in self.residues.values():
            valid_patches_for_residue[residue.name] = list()

        # Create list of residues to check compatibility against
        residues = [residue for residue in self.residues.values() if (residue not in skip_residues)]

        # Check patch compatibilities
        for patch in self.patches.values():
            residue_compatibilities = [residue.patch_is_compatible(patch) for residue in residues]
            for (residue, is_compatible) in zip(residues, residue_compatibilities):
                if is_compatible:
                    valid_residues_for_patch[patch.name].append(residue.name)
                    valid_patches_for_residue[residue.name].append(patch.name)

        return [valid_residues_for_patch, valid_patches_for_residue]

    def _write_omm_patches(self, xml_root, valid_residues_for_patch, write_apply_to_residue=False):
        """
        Write patch definitions for OpenMM ForceField

        Parameters
        ----------
        xml_root : lxml.etree.Element
            The XML Element write the <Patches> section to.
        valid_residues_for_patch : dict of str : str
            valid_residues_for_patch[patch_name] lists the residue names valid for this patch
        write_apply_to_residue : bool, optional, default=False
            If True, will write <ApplyToResidue> tags.

        """
        if not self.patches: return
        written_patches = OrderedDict()
        xml_patches = etree.SubElement(xml_root, 'Patches')
        for name, patch in self.patches.items():
            # Require that at least one valid patch combination exists for this patch
            if (name not in valid_residues_for_patch) or (len(valid_residues_for_patch[name])==0):
                continue

            templhash = OpenMMParameterSet._templhasher(patch) # TODO: this may be redundant now
            if templhash in written_patches:
                patch_collision = written_patches[templhash]
                warnings.warn(f'Skipping writing of patch {patch} because OpenMM considers it identical to {patch_collision}')
                continue
            written_patches[templhash] = patch
            if patch.override_level == 0:
                patch_xml = etree.SubElement(xml_patches, 'Patch', name=patch.name)
            else:
                patch_xml = etree.SubElement(xml_patches, 'Patch', name=patch.name, override=str(patch.override_level))

            # To generate the patch definition, we need to apply it to a residue and see exactly what
            # changes.  We might get different definitions depending on which residue we pick, so try
            # all possible residues to take the most common result.

            versions = {}
            for residue_name in valid_residues_for_patch[name]:
                try:
                    residue = self.residues[residue_name]
                except KeyError as err:
                    msg =  (
                        'Compatible residue not found in self.residues\n'
                        f'   patch name: {name}\n'
                        f'   valid patch combinations: {valid_residues_for_patch[name]}\n'
                        f'   residue name: {residue_name}\n'
                    )
                    raise KeyError(msg) from err
                patched_residue = residue.apply_patch(patch)

                instructions = []
                for atom in patch.atoms:
                    if atom.name not in residue:
                        command = 'AddAtom'
                    else:
                        command = 'ChangeAtom'
                    if isinstance(atom, DrudeAtom):
                        instructions.append((command, dict(name=atom.name, type=self._get_mm_atom_type(atom, patch), charge=str(atom.charge-atom.drude_charge))))
                        instructions.append((command, dict(name='D'+atom.name, type=self._get_mm_atom_type(atom, patch, True), charge=str(atom.drude_charge))))
                    else:
                        instructions.append((command, dict(name=atom.name, type=self._get_mm_atom_type(atom, patch), charge=str(atom.charge))))

                for atom_name in patch.delete_atoms:
                    instructions.append(('RemoveAtom', dict(name=atom_name)))

                for bond in patch.bonds:
                    instructions.append(('RemoveBond', dict(atomName1=bond.atom1.name, atomName2=bond.atom2.name)))

                for bond in patched_residue.bonds:
                    if (bond.atom1.name not in residue) or (bond.atom2.name not in residue):
                        if (bond.atom1.atomic_number != 0) or (bond.atom2.atomic_number != 0): # CHARMM adds bonds to lone pairs, which we need to omit.
                            instructions.append(('AddBond', dict(atomName1=bond.atom1.name, atomName2=bond.atom2.name)))
                for bond in residue.bonds:
                    if (bond.atom1.name not in patched_residue) or (bond.atom2.name not in patched_residue):
                        instructions.append(('RemoveBond', dict(atomName1=bond.atom1.name, atomName2=bond.atom2.name)))

                if (residue.head is not None) and (patched_residue.head is None):
                    instructions.append(('RemoveExternalBond', dict(atomName=residue.head.name)))
                if (residue.tail is not None) and (patched_residue.tail is None):
                    instructions.append(('RemoveExternalBond', dict(atomName=residue.tail.name)))

                if (residue.head is None) and (patched_residue.head is not None):
                    instructions.append(('AddExternalBond', dict(atomName=patched_residue.head.name)))
                if (residue.tail is None) and (patched_residue.tail is not None):
                    instructions.append(('AddExternalBond', dict(atomName=patched_residue.tail.name)))
                for lonepair in patch.lonepairs:
                    instructions.append(('VirtualSite', self._get_lonepair_parameters(lonepair)))

                if write_apply_to_residue:
                    for residue_name in valid_residues_for_patch[patch.name]:
                        instructions.append(('ApplyToResidue', dict(name=residue_name)))

                # Convert to hashable types
                instructions = tuple((i[0], tuple(item for item in i[1].items())) for i in instructions)
                if instructions in versions:
                    versions[instructions] += 1
                else:
                    versions[instructions] = 1

            # Write the consensus definition.
            max_count = max(versions.values())
            instructions = [key for key, value in versions.items() if value == max_count][0]
            for command, attrib in instructions:
                etree.SubElement(patch_xml, command, dict(attrib))

    def _write_omm_bonds(self, xml_root, skip_types):
        if not self.bond_types: return
        xml_force = etree.SubElement(xml_root, 'HarmonicBondForce')
        bonds_done = set()
        lconv = u.angstroms.conversion_factor_to(u.nanometers)
        kconv = u.kilocalorie.conversion_factor_to(u.kilojoule) / lconv**2 * 2
        for (a1, a2), bond in self.bond_types.items():
            if any((a in skip_types for a in (a1, a2))):
                continue
            if (a1, a2) in bonds_done:
                continue
            bonds_done.add((a1, a2))
            bonds_done.add((a2, a1))
<<<<<<< HEAD
            dest.write('  <Bond class1="%s" class2="%s" length="%s" k="%s"/>\n'
                       % (a1, a2, bond.req*lconv, bond.k*kconv))
        dest.write(' </HarmonicBondForce>\n')
=======
            etree.SubElement(xml_force, 'Bond', class1=a1, class2=a2, length=str(bond.req*lconv), k=str(bond.k*kconv))
>>>>>>> 144033fd

    def _write_omm_angles(self, xml_root, skip_types):
        if not self.angle_types: return
        xml_force = etree.SubElement(xml_root, 'HarmonicAngleForce')
        angles_done = set()
        tconv = u.degree.conversion_factor_to(u.radians)
        kconv = u.kilocalorie.conversion_factor_to(u.kilojoule) * 2
        for (a1, a2, a3), angle in self.angle_types.items():
            if any((a in skip_types for a in (a1, a2, a3))): continue
            if (a1, a2, a3) in angles_done: continue
            angles_done.add((a1, a2, a3))
            angles_done.add((a3, a2, a1))
<<<<<<< HEAD
            dest.write('  <Angle class1="%s" class2="%s" class3="%s" '
                       'angle="%s" k="%s"/>\n' %
                       (a1, a2, a3, angle.theteq*tconv, angle.k*kconv))
        dest.write(' </HarmonicAngleForce>\n')
=======
            etree.SubElement(xml_force, 'Angle', class1=a1, class2=a2, class3=a3, angle=str(angle.theteq*tconv), k=str(angle.k*kconv))
>>>>>>> 144033fd

    def _write_omm_dihedrals(self, xml_root, skip_types, improper_dihedrals_ordering):
        if not self.dihedral_types and not self.improper_periodic_types: return
        # In ParameterSet, dihedral_types is *always* of type DihedralTypeList.
        # The from_structure method ensures that, even if the containing
        # Structure has separate dihedral entries for each torsion
        if improper_dihedrals_ordering == 'default':
            xml_force = etree.SubElement(xml_root, 'PeriodicTorsionForce')
        else:
            xml_force = etree.SubElement(xml_root, 'PeriodicTorsionForce', ordering=improper_dihedrals_ordering)
        diheds_done = set()
        pconv = u.degree.conversion_factor_to(u.radians)
        kconv = u.kilocalorie.conversion_factor_to(u.kilojoule)
        def nowild(name):
            return name if name != 'X' else ''
        for (a1, a2, a3, a4), dihed in self.dihedral_types.items():
            if any((a in skip_types for a in (a1, a2, a3, a4))): continue
            if (a1, a2, a3, a4) in diheds_done: continue
            diheds_done.add((a1, a2, a3, a4))
            diheds_done.add((a4, a3, a2, a1))
            terms = OrderedDict()
            for i, term in enumerate(dihed):
                i += 1
                terms[f'periodicity{i}'] = str(term.per)
                terms[f'phase{i}'] = str(term.phase*pconv)
                terms[f'k{i}'] = str(term.phi_k*kconv)
            etree.SubElement(xml_force, 'Proper', class1=nowild(a1), class2=a2, class3=a3, class4=nowild(a4), **terms)
        # Now do the periodic impropers. OpenMM expects the central atom to be
        # listed first. ParameterSet goes out of its way to list it third
        # (consistent with Amber) except in instances where order is random (as
        # in CHARMM parameter files). But CHARMM parameter files don't have
        # periodic impropers, so we don't have to worry about that here.
        for (a2, a3, a1, a4), improp in self.improper_periodic_types.items():
            if any((a in skip_types for a in (a1, a2, a3, a4))): continue
            # Try to make the wild-cards in the middle
            if a4 == 'X':
                if a2 != 'X':
                    a2, a4 = a4, a2
                elif a3 != 'X':
                    a3, a4 = a4, a3
            if a2 != 'X' and a3 == 'X':
                # Single wild-card entries put the wild-card in position 2
                a2, a3 = a3, a2
            etree.SubElement(xml_force, 'Improper', class1=a1, class2=nowild(a2), class3=nowild(a3), class4=nowild(a4),
                       periodicity1=str(improp.per), phase1=str(improp.phase*pconv), k1=str(improp.phi_k*kconv))

<<<<<<< HEAD
    def _write_omm_rb_torsions(self, dest, skip_types):
        if not self.rb_torsion_types and not self.improper_periodic_types: return
        # In ParameterSet, dihedral_types is *always* of type DihedralTypeList.
        # The from_structure method ensures that, even if the containing
        # Structure has separate dihedral entries for each torsion
        dest.write(' <RBTorsionForce>\n')
        diheds_done = set()
        pconv = u.degree.conversion_factor_to(u.radians)
        kconv = u.kilocalorie.conversion_factor_to(u.kilojoule)
        def nowild(name):
            return name if name != 'X' else ''
        for (a1, a2, a3, a4), dihed in iteritems(self.rb_torsion_types):
            if any((a in skip_types for a in (a1, a2, a3, a4))): continue
            if (a1, a2, a3, a4) in diheds_done: continue
            diheds_done.add((a1, a2, a3, a4))
            diheds_done.add((a4, a3, a2, a1))
            dest.write('  <Proper class1="%s" class2="%s" class3="%s" '
                       'class4="%s"' % (nowild(a1), a2, a3, nowild(a4)))
            for i, term in enumerate([dihed.c0,dihed.c1,dihed.c2,dihed.c3,dihed.c4,dihed.c5]):
                dest.write(' c{}="{}"'.format(i, term*kconv))
            dest.write('/>\n')
        dest.write(' </RBTorsionForce>\n')

    def _write_omm_impropers(self, dest, skip_types):
=======
    def _write_omm_impropers(self, xml_root, skip_types):
>>>>>>> 144033fd
        if not self.improper_types: return
        xml_force = etree.SubElement(xml_root, 'CustomTorsionForce', energy="k*(theta-theta0)^2")
        etree.SubElement(xml_force, 'PerTorsionParameter', name="k")
        etree.SubElement(xml_force, 'PerTorsionParameter', name="theta0")
        kconv = u.kilocalorie.conversion_factor_to(u.kilojoule)
        tconv = u.degree.conversion_factor_to(u.radian)
        def nowild(name):
            return name if name != 'X' else ''
        for (a1, a2, a3, a4), improp in self.improper_types.items():
            if any((a in skip_types for a in (a1, a2, a3, a4))): continue
            etree.SubElement(xml_force, 'Improper', class1=nowild(a1), class2=nowild(a2), class3=nowild(a3), class4=nowild(a4),
                       k=str(improp.psi_k*kconv), theta0=str(improp.psi_eq*tconv))

    def _write_omm_urey_bradley(self, xml_root, skip_types):
        if not self.urey_bradley_types: return None
        xml_root.append( etree.Comment("Urey-Bradley terms") )
        xml_force = etree.SubElement(xml_root, 'AmoebaUreyBradleyForce')
        length_conv = u.angstroms.conversion_factor_to(u.nanometers)
        _ambfrc = u.kilocalorie_per_mole/u.angstrom**2
        _ommfrc = u.kilojoule_per_mole/u.nanometer**2
        frc_conv = _ambfrc.conversion_factor_to(_ommfrc)
        ureys_done = set()
        for (a1, a2, a3), urey in self.urey_bradley_types.items():
            if any((a in skip_types for a in (a1, a2, a3))): continue
            if (a1, a2, a3) in ureys_done: continue
            if urey == NoUreyBradley: continue
            etree.SubElement(xml_force, 'UreyBradley', class1=a1, class2=a2, class3=a3, d=str(urey.req*length_conv), k=str(urey.k*frc_conv))

    def _write_omm_cmaps(self, xml_root, skip_types):
        if not self.cmap_types: return
        xml_force = etree.SubElement(xml_root, 'CMAPTorsionForce')
        maps = OrderedDict()
        counter = 0
        econv = u.kilocalorie.conversion_factor_to(u.kilojoule)
        for _, cmap in self.cmap_types.items():
            if id(cmap) in maps: continue
            maps[id(cmap)] = counter
            counter += 1
            xml_map = etree.SubElement(xml_force, 'Map')
            grid = cmap.grid.switch_range().T
            map_string = ''
            for i in range(cmap.resolution):
                base = i * cmap.resolution
                for j in range(cmap.resolution):
                    map_string += ' %s' % (grid[base+j]*econv)
                map_string += '\n'
            xml_map.text = map_string
        used_torsions = set()
        for (a1, a2, a3, a4, _, _, _, a5), cmap in self.cmap_types.items():
            if any((a in skip_types for a in (a1, a2, a3, a4, a5))): continue
            if (a1, a2, a3, a4, a5) in used_torsions: continue
            used_torsions.add((a1, a2, a3, a4, a5))
            used_torsions.add((a5, a4, a3, a2, a1))
            etree.SubElement(xml_force, 'Torsion', map=str(maps[id(cmap)]),
                       class1=a1, class2=a2, class3=a3, class4=a4, class5=a5)

    def _write_omm_nonbonded(self, xml_root, skip_types, separate_ljforce):
        if not self.atom_types: return
        # Compute conversion factors for writing in natrual OpenMM units.
        length_conv = u.angstrom.conversion_factor_to(u.nanometer)
        ene_conv = u.kilocalories.conversion_factor_to(u.kilojoules)

        # Get the 1-4 scaling factors from the torsion list
        scee, scnb = set(), set()
        for key in self.dihedral_types:
            dt = self.dihedral_types[key]
            for t in dt:
                if t.scee: scee.add(t.scee)
                if t.scnb: scnb.add(t.scnb)
        if len(scee) > 1 or len(scnb) > 1:
            scee_facs = ', '.join([str(x) for x in scee])
            scnb_facs = ', '.join([str(x) for x in scnb])
            raise NotImplementedError(
                f'Cannot currently handle mixed 1-4 scaling: 1-4 eel [{scee_facs}] 1-4 vdw [{scnb_facs}]'
            )
        coulomb14scale = 1.0 / scee.pop() if scee else 1.0 / self.default_scee
        lj14scale = 1.0 / scnb.pop() if scnb else 1.0 / self.default_scnb

        # Write NonbondedForce records.
<<<<<<< HEAD
        dest.write(' <NonbondedForce coulomb14scale="%s" lj14scale="%s">\n' %
                   (coulomb14scale, lj14scale))
        #dest.write('  <UseAttributeFromResidue name="charge"/>\n')
        for name, atom_type in iteritems(self.atom_types):
=======
        xml_force = etree.SubElement(xml_root, 'NonbondedForce', coulomb14scale=str(coulomb14scale), lj14scale=str(lj14scale))
        etree.SubElement(xml_force, 'UseAttributeFromResidue', name="charge")
        for name, atom_type in self.atom_types.items():
>>>>>>> 144033fd
            if name in skip_types: continue
            if (atom_type.rmin is not None) and (atom_type.epsilon is not None):
                sigma = atom_type.sigma * length_conv  # in md_unit_system
                epsilon = atom_type.epsilon * ene_conv # in md_unit_system
            else:
                # Dummy atom
                sigma = 1.0
                epsilon = 0.0

            if self.nbfix_types or separate_ljforce:
                # turn off L-J. Will use LennardJonesForce to use CostumNonbondedForce to compute L-J interactions
                sigma = 1.0
                epsilon = 0.0
            else:
                # NonbondedForce cannot handle distinct 14 parameters
                # We need to use a separate LennardJonesForce instead
                # TODO: Can we autodetect this and switch on separate_ljforce earlier?
                if (atom_type.rmin_14 != atom_type.rmin) or (atom_type.epsilon_14 != atom_type.epsilon):
                    raise NotImplementedError(
                        'OpenMM <NonbondedForce> cannot handle distinct 1-4 sigma and epsilon '
                        'parameters; use separate_ljforce=True instead'
                    )

            # Ensure we don't have sigma = 0
            if (sigma == 0.0):
                if (epsilon == 0.0):
                    sigma = 1.0 # reset sigma = 1
                else:
                    raise ValueError(f"For atom type '{name}', sigma = 0 but epsilon != 0.")

<<<<<<< HEAD
            charge = atom_type.charge
            dest.write('  <Atom type="%s" charge="%s" sigma="%s" epsilon="%s"/>\n' %
                       (name, charge, sigma, abs(epsilon)))
        dest.write(' </NonbondedForce>\n')
=======
            attributes = { 'class' : name, 'sigma' : str(sigma), 'epsilon' : str(abs(epsilon)) }
            etree.SubElement(xml_force, 'Atom', **attributes)
>>>>>>> 144033fd

    def _write_omm_LennardJonesForce(self, xml_root, skip_types, separate_ljforce):
        if not self.nbfix_types and not separate_ljforce: return
        # Convert Conversion factors for writing in natural OpenMM units
        length_conv = u.angstrom.conversion_factor_to(u.nanometer)
        ene_conv = u.kilocalories.conversion_factor_to(u.kilojoules)

        scnb = set()
        for key in self.dihedral_types:
            dt = self.dihedral_types[key]
            for t in dt:
                if t.scnb: scnb.add(t.scnb)
        if len(scnb) > 1:
            scnb_str = ', '.join([str(x) for x in scnb])
            raise NotImplementedError(
                f'Cannot currently handle mixed 1-4 scaling: L-J Scaling factors {scnb_str} detected'
            )
        lj14scale = 1.0 / scnb.pop() if scnb else 1.0 / self.default_scnb

        # write L-J records
        xml_force = etree.SubElement(xml_root, 'LennardJonesForce', lj14scale=str(lj14scale))
        for name, atom_type in self.atom_types.items():
            if name in skip_types: continue
            if (atom_type.rmin is not None) and (atom_type.epsilon is not None):
                sigma = atom_type.sigma * length_conv  # in md_unit_system
                epsilon = atom_type.epsilon * ene_conv # in md_unit_system
            else:
                # Dummy atom
                sigma = 1.0
                epsilon = 0.0

            # Ensure we don't have sigma = 0
            if (sigma == 0.0):
                if (epsilon == 0.0):
                    sigma = 1.0 # reset sigma = 1
                else:
                    raise ValueError(f"For atom type '{name}', sigma = 0 but epsilon != 0.")

            # Handle special values used for 14 interactions
            if (atom_type.rmin_14 != atom_type.rmin) or (atom_type.epsilon_14 != atom_type.epsilon):
                sigma14 = atom_type.sigma_14 * length_conv  # in md_unit_system
                epsilon14 = atom_type.epsilon_14 * ene_conv # in md_unit_system

                # Ensure we don't have sigma = 0
                if sigma14 == 0.0:
                    if (epsilon14 == 0.0):
                        sigma14 = 1.0 # reset sigma = 1
                    else:
                        raise ValueError(f"For atom type '{name}', sigma_14 = 0 but epsilon_14 != 0.")
            else:
                sigma14 = None
                epsilon14 = None

            attributes = { 'class' : name, 'sigma' : str(sigma), 'epsilon' : str(abs(epsilon)) }
            if epsilon14 is not None:
                attributes['epsilon14'] = str(abs(epsilon14))
            if sigma14 is not None:
                attributes['sigma14'] = str(sigma14)
            etree.SubElement(xml_force, 'Atom', **attributes)

        # write NBFIX records
        for (atom_types, value) in self.nbfix_types.items():
            emin = value[0] * ene_conv
            rmin = value[1] * length_conv
            # convert to sigma; note that NBFIX types are not rmin/2 but rmin
            sigma = rmin/(2**(1.0/6))
            etree.SubElement(xml_force, 'NBFixPair', class1=atom_types[0], class2=atom_types[1], sigma=str(sigma), epsilon=str(emin))

    def _write_omm_DrudeForce(self, xml_root, skip_types):
        # Find all atoms with Drude particles.
        drude_atoms = []
        for residue in list(self.residues.values())+list(self.patches.values()):
            for atom in residue.atoms:
                if isinstance(atom, DrudeAtom):
                    drude_atoms.append((atom, residue))
        if len(drude_atoms) == 0:
            return
        if not self.unique_atom_types:
            raise ValueError('Drude particles require unique_atom_types')
        xml_force = etree.SubElement(xml_root, 'DrudeForce')
        alpha_scale = (1*u.angstrom/u.nanometers)**3
        for atom, residue in drude_atoms:
            attributes = {
                'type1' : self._get_mm_atom_type(atom, residue, True),
                'type2' : self._get_mm_atom_type(atom, residue),
                'charge' : str(atom.drude_charge), 'polarizability' : str(abs(alpha_scale*atom.alpha)),
                'thole' : str(atom.thole),
            }
            if atom.anisotropy is not None:
                aniso = atom.anisotropy
                attributes['type3'] = self._get_mm_atom_type(aniso.atom2, residue)
                attributes['type4'] = self._get_mm_atom_type(aniso.atom3, residue)
                attributes['type5'] = self._get_mm_atom_type(aniso.atom4, residue)
                attributes['aniso12'] = str(aniso.a11)
                attributes['aniso34'] = str(aniso.a22)
            etree.SubElement(xml_force, 'Particle', **attributes)

    def _write_omm_scripts(self, dest, skip_types):
        # Not currently implemented, so throw an exception if any unsupported options are specified
        if self.combining_rule == 'geometric':
            raise NotImplementedError('Geometric combining rule not currently supported.')<|MERGE_RESOLUTION|>--- conflicted
+++ resolved
@@ -358,29 +358,6 @@
             try:
                 self.typeify_templates()
             except KeyError:
-<<<<<<< HEAD
-                warnings.warn('Some residue templates are using unavailable '
-                              'AtomTypes', ParameterWarning)
-        try:
-            dest.write('<ForceField>\n')
-            self._write_omm_provenance(dest, provenance)
-            self._write_omm_atom_types(dest, skip_types)
-            self._write_omm_residues(dest, skip_residues)
-            self._write_omm_bonds(dest, skip_types)
-            self._write_omm_angles(dest, skip_types)
-            self._write_omm_urey_bradley(dest, skip_types)
-            self._write_omm_dihedrals(dest, skip_types)
-            self._write_omm_impropers(dest, skip_types)
-            self._write_omm_rb_torsions(dest, skip_types)
-            self._write_omm_cmaps(dest, skip_types)
-            self._write_omm_scripts(dest, skip_types)
-            self._write_omm_nonbonded(dest, skip_types, separate_ljforce)
-            self._write_omm_LennardJonesForce(dest, skip_types, separate_ljforce)
-        finally:
-            dest.write('</ForceField>\n')
-            if own_handle:
-                dest.close()
-=======
                 warnings.warn('Some residue templates are using unavailable AtomTypes',
                               ParameterWarning)
 
@@ -523,7 +500,6 @@
                 improper_types[atoms] = improper
 
         self.improper_types = improper_types
->>>>>>> 144033fd
 
     def _find_unused_residues(self):
         skip_residues = set()
@@ -839,13 +815,7 @@
                 continue
             bonds_done.add((a1, a2))
             bonds_done.add((a2, a1))
-<<<<<<< HEAD
-            dest.write('  <Bond class1="%s" class2="%s" length="%s" k="%s"/>\n'
-                       % (a1, a2, bond.req*lconv, bond.k*kconv))
-        dest.write(' </HarmonicBondForce>\n')
-=======
             etree.SubElement(xml_force, 'Bond', class1=a1, class2=a2, length=str(bond.req*lconv), k=str(bond.k*kconv))
->>>>>>> 144033fd
 
     def _write_omm_angles(self, xml_root, skip_types):
         if not self.angle_types: return
@@ -858,14 +828,7 @@
             if (a1, a2, a3) in angles_done: continue
             angles_done.add((a1, a2, a3))
             angles_done.add((a3, a2, a1))
-<<<<<<< HEAD
-            dest.write('  <Angle class1="%s" class2="%s" class3="%s" '
-                       'angle="%s" k="%s"/>\n' %
-                       (a1, a2, a3, angle.theteq*tconv, angle.k*kconv))
-        dest.write(' </HarmonicAngleForce>\n')
-=======
             etree.SubElement(xml_force, 'Angle', class1=a1, class2=a2, class3=a3, angle=str(angle.theteq*tconv), k=str(angle.k*kconv))
->>>>>>> 144033fd
 
     def _write_omm_dihedrals(self, xml_root, skip_types, improper_dihedrals_ordering):
         if not self.dihedral_types and not self.improper_periodic_types: return
@@ -912,34 +875,7 @@
             etree.SubElement(xml_force, 'Improper', class1=a1, class2=nowild(a2), class3=nowild(a3), class4=nowild(a4),
                        periodicity1=str(improp.per), phase1=str(improp.phase*pconv), k1=str(improp.phi_k*kconv))
 
-<<<<<<< HEAD
-    def _write_omm_rb_torsions(self, dest, skip_types):
-        if not self.rb_torsion_types and not self.improper_periodic_types: return
-        # In ParameterSet, dihedral_types is *always* of type DihedralTypeList.
-        # The from_structure method ensures that, even if the containing
-        # Structure has separate dihedral entries for each torsion
-        dest.write(' <RBTorsionForce>\n')
-        diheds_done = set()
-        pconv = u.degree.conversion_factor_to(u.radians)
-        kconv = u.kilocalorie.conversion_factor_to(u.kilojoule)
-        def nowild(name):
-            return name if name != 'X' else ''
-        for (a1, a2, a3, a4), dihed in iteritems(self.rb_torsion_types):
-            if any((a in skip_types for a in (a1, a2, a3, a4))): continue
-            if (a1, a2, a3, a4) in diheds_done: continue
-            diheds_done.add((a1, a2, a3, a4))
-            diheds_done.add((a4, a3, a2, a1))
-            dest.write('  <Proper class1="%s" class2="%s" class3="%s" '
-                       'class4="%s"' % (nowild(a1), a2, a3, nowild(a4)))
-            for i, term in enumerate([dihed.c0,dihed.c1,dihed.c2,dihed.c3,dihed.c4,dihed.c5]):
-                dest.write(' c{}="{}"'.format(i, term*kconv))
-            dest.write('/>\n')
-        dest.write(' </RBTorsionForce>\n')
-
-    def _write_omm_impropers(self, dest, skip_types):
-=======
     def _write_omm_impropers(self, xml_root, skip_types):
->>>>>>> 144033fd
         if not self.improper_types: return
         xml_force = etree.SubElement(xml_root, 'CustomTorsionForce', energy="k*(theta-theta0)^2")
         etree.SubElement(xml_force, 'PerTorsionParameter', name="k")
@@ -1019,16 +955,9 @@
         lj14scale = 1.0 / scnb.pop() if scnb else 1.0 / self.default_scnb
 
         # Write NonbondedForce records.
-<<<<<<< HEAD
-        dest.write(' <NonbondedForce coulomb14scale="%s" lj14scale="%s">\n' %
-                   (coulomb14scale, lj14scale))
-        #dest.write('  <UseAttributeFromResidue name="charge"/>\n')
-        for name, atom_type in iteritems(self.atom_types):
-=======
         xml_force = etree.SubElement(xml_root, 'NonbondedForce', coulomb14scale=str(coulomb14scale), lj14scale=str(lj14scale))
         etree.SubElement(xml_force, 'UseAttributeFromResidue', name="charge")
         for name, atom_type in self.atom_types.items():
->>>>>>> 144033fd
             if name in skip_types: continue
             if (atom_type.rmin is not None) and (atom_type.epsilon is not None):
                 sigma = atom_type.sigma * length_conv  # in md_unit_system
@@ -1059,15 +988,8 @@
                 else:
                     raise ValueError(f"For atom type '{name}', sigma = 0 but epsilon != 0.")
 
-<<<<<<< HEAD
-            charge = atom_type.charge
-            dest.write('  <Atom type="%s" charge="%s" sigma="%s" epsilon="%s"/>\n' %
-                       (name, charge, sigma, abs(epsilon)))
-        dest.write(' </NonbondedForce>\n')
-=======
             attributes = { 'class' : name, 'sigma' : str(sigma), 'epsilon' : str(abs(epsilon)) }
             etree.SubElement(xml_force, 'Atom', **attributes)
->>>>>>> 144033fd
 
     def _write_omm_LennardJonesForce(self, xml_root, skip_types, separate_ljforce):
         if not self.nbfix_types and not separate_ljforce: return
