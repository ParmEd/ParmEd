--- conflicted
+++ resolved
@@ -583,13 +583,9 @@
         else:
             atom = Atom(atomic_number=atomic_number, name=words[4],
                         type=words[1], charge=charge, mass=mass)
-<<<<<<< HEAD
+
         # check for insertion code and negative res number
         if words[2].isnumeric() or (words[2].startswith('-') and words[2][1:].isnumeric()):
-=======
-        # check for insertion code
-        if words[2].isnumeric():
->>>>>>> f5b914aa
             icode = ''
             resnum = int(words[2])
         else:
