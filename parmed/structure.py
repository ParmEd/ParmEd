--- conflicted
+++ resolved
@@ -632,12 +632,7 @@
 
         See Also
         --------
-<<<<<<< HEAD
-        :func:`parmed.utils.pandautils.create_dataframe` : for full
-            documentation of the generated DataFrame
-=======
         :func:`parmed.utils.pandautils.create_dataframe`
->>>>>>> 7a6168dc
         """
         from parmed.utils.pandautils import create_dataframe
         return create_dataframe(self)
@@ -655,11 +650,7 @@
 
         See Also
         --------
-<<<<<<< HEAD
-        :func:`parmed.utils.pandautils.load_dataframe` : for full documentation
-=======
         :func:`parmed.utils.pandautils.load_dataframe`
->>>>>>> 7a6168dc
         """
         from parmed.utils.pandautils import load_dataframe
         return load_dataframe(self, df)
@@ -3918,12 +3909,7 @@
 
         See Also
         --------
-<<<<<<< HEAD
-        :func:`parmed.utils.pandautils.create_dataframe` : for full
-            documentation of the generated DataFrame
-=======
         :func:`parmed.utils.pandautils.create_dataframe`
->>>>>>> 7a6168dc
         """
         from parmed.utils.pandautils import create_dataframe
         return create_dataframe(self)
@@ -3939,11 +3925,7 @@
 
         See Also
         --------
-<<<<<<< HEAD
-        :func:`parmed.utils.pandautils.load_dataframe` : for full documentation
-=======
         :func:`parmed.utils.pandautils.load_dataframe`
->>>>>>> 7a6168dc
         """
         from parmed.utils.pandautils import load_dataframe
         return load_dataframe(self, df)
