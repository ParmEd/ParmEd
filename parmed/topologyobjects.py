"""
This module contains objects that deal with system topology and parameters, such
as atoms, residues, bonds, angles, etc.

by Jason Swails
"""
from __future__ import absolute_import, division, print_function

import math
import warnings
from copy import copy
from functools import wraps

from . import unit as u
from .constants import TINY_DIGITS as _TINY_DIGITS
from .constants import DEG_TO_RAD, RAD_TO_DEG, TINY
from .exceptions import MoleculeError, ParameterError, ParameterWarning
from .geometry import angle, dihedral, distance2
from .utils.decorators import deprecated
from .utils.six import iteritems, string_types
from .utils.six.moves import range, zip
from .periodic_table import Element

__all__ = ['Angle', 'AngleType', 'Atom', 'AtomList', 'Bond', 'BondType', 'ChiralFrame', 'Cmap',
           'CmapType', 'Dihedral', 'DihedralType', 'DihedralTypeList', 'Improper', 'ImproperType',
           'MultipoleFrame', 'OutOfPlaneBend', 'PiTorsion', 'Residue', 'ResidueList', 'StretchBend',
           'StretchBendType', 'TorsionTorsion', 'TorsionTorsionType', 'TrigonalAngle',
           'TrackedList', 'UreyBradley', 'OutOfPlaneBendType', 'NonbondedException',
           'NonbondedExceptionType', 'AmoebaNonbondedExceptionType', 'AcceptorDonor', 'Group',
           'AtomType', 'NoUreyBradley', 'ExtraPoint', 'TwoParticleExtraPointFrame',
           'ThreeParticleExtraPointFrame', 'OutOfPlaneExtraPointFrame', 'RBTorsionType',
           'UnassignedAtomType', 'Link', 'DrudeAtom', 'DrudeAnisotropy']

# Create the AKMA unit system which is the unit system used by Amber and CHARMM
scale_factor = u.sqrt(1/u.kilocalories_per_mole * (u.daltons * u.angstroms**2))
scale_factor = scale_factor.value_in_unit(u.picoseconds)
akma_time_unit = u.BaseUnit(u.picosecond_base_unit.dimension, 'akma time', symbol='aks')
akma_time_unit.define_conversion_factor_to(u.picosecond_base_unit, scale_factor)
akma_unit_system = u.UnitSystem([u.angstrom_base_unit, u.dalton_base_unit, akma_time_unit,
                                 u.elementary_charge_base_unit, u.kelvin_base_unit,
                                 u.mole_base_unit, u.radian_base_unit])

def _strip_units(value, unit=None):
    """
    Strips any units from the given value by casting them into the AKMA unit
    system (or the requested unit)
    """
    if u.is_quantity(value):
        # special-case angles, since pure angles are always in degrees
        if unit is None:
            if value.unit.is_compatible(u.degrees):
                return value.value_in_unit(u.degrees)
            return value.value_in_unit_system(akma_unit_system)
        else:
            return value.value_in_unit(unit)
    return value

def _exception_to_notimplemented(func):
    """
    Wraps comparison operators to return NotImplemented instead of raising an
    AttributeError
    """
    @wraps(func)
    def wrapper(self, other):
        try:
            return func(self, other)
        except AttributeError:
            return NotImplemented
    return wrapper

def _getstate_with_exclusions(exclusions=None):
    """ Serializes based on all attributes except requested exclusions

    Parameters
    ----------
    exclusions : list of str, optional
        List of all attributes to exclude from serialization (should be
        descriptors and 'list'). Default is None

    Notes
    -----
    If exclusions is None, it defaults to excluding 'list'. If this is not
    desired, set exclusions to the empty list.
    """
    if exclusions is None:
        exclusions = ['list']
    def __getstate__(self):
        return {key : val for (key, val) in iteritems(self.__dict__) if key not in exclusions}
    return __getstate__

# ++++++++++++++++++++++++++++++++++++++++++++++++++++++++++++++++++++++++++++++

# Private classes and methods

class _ListItem(object):
    """
    Helpful methods for items that appear in some kind of tracked list.
    Subclasses of this method interact with their `list` attribute, if they have
    one, in order to determine _where_ in the list they occur.

    Attributes
    ----------
    idx : ``int``
        This is intended to be a read-only variable that determines where in the
        list this particular object is. If there is no `list` attribute for this
        object, or the item is not in the list at all, `idx` is -1

    Notes
    -----
    For lists that support indexing its members and tracking when that list is
    changed (so we know when to update indexes), this is a fast lookup, as
    indexing only needs to be done once, at most, for the entire list (until
    changes are made that could change the indexing).

    The ``idx`` lookup in a TrackedList is therefore an O(1) operation, while
    it is O(N) for standard containers (O(N^2) for looking up *all* indexes).
    """

    @property
    def idx(self):
        try:
            mylist = self.list
        except AttributeError:
            return -1

        if mylist is None:
            return -1

        try:
            needs_indexing = mylist.needs_indexing
        except AttributeError:
            # This isn't a tracked list, so just look through the list
            for i, item in enumerate(mylist):
                if item is self: return i
            return -1
        else:
            if needs_indexing or self._idx == -1:
                try:
                    self._idx = -1
                    mylist.index_members()
                    return self._idx
                except AttributeError:
                    for i, item in enumerate(mylist):
                        if item is self: return i
                    return -1
            else:
                return self._idx

class _FourAtomTerm(object):
    """
    A base class for a parameter that spans 4 atoms

    Parameters
    ----------
    atom1 : :class:`Atom`
        The first atom in the term
    atom2 : :class:`Atom`
        The second atom in the term
    atom3 : :class:`Atom`
        The third atom in the term
    atom4 : :class:`Atom`
        The fourth atom in the term

    Notes
    -----
    This is a base class that should be overridden by terms consisting of 4
    atoms (like torsions). There are a lot of such terms in the Amoeba force
    field, so this functionality is broken out into a new form
    """
    def __init__(self, atom1, atom2, atom3, atom4):
        if (atom1 is atom2 or atom1 is atom3 or atom1 is atom4 or atom2 is atom3 or
                atom2 is atom4 or atom3 is atom4):
            raise MoleculeError('4-atom term cannot have duplicate atoms! '
                                'Atoms are: %s %s %s %s' % (atom1, atom2,
                                                            atom3, atom4))
        self.atom1 = atom1
        self.atom2 = atom2
        self.atom3 = atom3
        self.atom4 = atom4

    def __contains__(self, obj):
        return self.atom1 is obj or self.atom2 is obj or self.atom3 is obj or self.atom4 is obj

    def delete(self):
        """ Sets all atoms in this term to None, and its type if it exists """
        self.atom1 = self.atom2 = self.atom3 = self.atom4 = None
        if hasattr(self, 'type'): self.type = None

class _ParameterType(object):
    """
    A parameter type that defines the nature of a particular molecular
    interaction. This is a base class that simply indicates whether a particular
    parameter type is "used", which in turn is used to determine whether or not
    this parameter type needs to be printed

    Attributes
    ----------
    used : ``bool``
        If ``True``, then this parameter type should be considered *used*. If
        ``False``, it is not being used and does not need to be printed.
    penalty : float or None
        If this is assigned from a database, there might be a penalty assigned
        to the determination of this parameter
    """

    def __init__(self):
        self.used = False
        self.penalty = None

    def __ne__(self, other):
        return not self == other

def _delete_from_list(list, item):
    """
    Deletes a requested item from a list. If the item does not exist in the
    list, a ValueError is raised

    Parameters
    ----------
    list : ``list``
        The list from which an item will be deleted
    item : ``object``
        The object to delete from the list
    """
    list.pop(list.index(item))

def _safe_assigns(dest, source, attrs):
    """
    Shallow-copies all requested attributes from `source` to `dest` if they
    are present. If not present, nothing is done
    """
    for attr in attrs:
        if not hasattr(source, attr): continue
        myattr = getattr(source, attr)
        setattr(dest, attr, myattr)

# ++++++++++++++++++++++++++++++++++++++++++++++++++++++++++++++++++++++++++++++

class Atom(_ListItem):
    """
    An atom. Only use these as elements in AtomList instances, since AtomList
    will keep track of when indexes and other stuff needs to be updated. All
    parameters are optional.

    Parameters
    ----------
    atomic_number : ``int``
        The atomic number of this atom
    name : ``str``
        The name of this atom
    type : ``str``
        The type name of this atom
    charge : ``float``
        The partial atomic charge of this atom in fractions of an electron
    mass : ``float``
        The atomic mass of this atom in daltons
    nb_idx : ``int``
        The nonbonded index. This is a pointer that is relevant in the context
        of an Amber topology file and identifies its Lennard-Jones atom type
    solvent_radius : ``float``
        The intrinsic solvation radius of this atom.
    screen : ``float``
        The Generalized Born screening factor for this atom.
    occupancy : ``float``
        The occupancy of the atom (see PDB file)
    bfactor : ``float``
        The B-factor of the atom (see PDB file)
    altloc : ``str``
        Alternate location indicator (see PDB file)

    Other Parameters
    ----------------
    list : :class:`AtomList`
        The AtomList that this atom belongs to. If None, this atom does not
        belong to any list. This can be any iterable, but should typically be an
        AtomList or None
    tree : ``str``
        The tree chain identifier assigned to this atom. Relevant in the context
        of an Amber topology file, and not used for very much.
    join : ``int``
        The 'join` property of atoms stored in the Amber topology file. At the
        time of writing this class, `join` is unused, but still oddly required.
        Add support for future-proofing
    irotat : ``int``
        The `irotat` property of atoms stored in the Amber topology file.
        Unused, but included for future-proofing.
    number : ``int``
        The serial number given to the atom (see PDB file)
    rmin : ``float``
        The Rmin/2 Lennard-Jones parameter for this atom. Default evaluates to 0
    epsilon : ``float``
        The epsilon (well depth) Lennard-Jones parameter for this atom. Default
        evaluates to 0
    rmin14 : ``float``
        The Rmin/2 Lennard-Jones parameter for this atom in 1-4 interactions.
        Default evaluates to 0
    epsilon14 : ``float``
        The epsilon (well depth) Lennard-Jones parameter for this atom in 1-4
        interactions. Default evaluates to 0

    Other Attributes
    ----------------
    element : ``int``
        This is an alias for atomic_number
    atom_type : :class:`AtomType`
        In some cases, "type" is an ambiguous choice of an integer serial number
        or a string descriptor. In this case, atom_type is an AtomType instance
        that disambiguates this discrepancy.
    anisou : numpy.ndarray(float64) (or list of floats)
        Anisotropic temperature scaling factors. This is a 6-element numpy array
        They are the 3x3 symmetric matrix elements U(1,1), U(2,2), U(3,3),
        U(1,2), U(1,3), U(2,3). If no factors available, it is None.
    idx : ``int``
        The index of this atom in the list. Set to -1 if this atom is not part
        of a list or the index cannot otherwise be determined (i.e., if the
        containing list does not support indexing its members)
    residue : :class:`Residue`
        The Residue that this atom belongs to. This is assigned when this atom
        is passed to `Residue.add_atom` -- see below for more information. Until
        it is set there, it is None
    other_locations : ``dict`` of :class:`Atom`
        A dict of Atom instances that represent alternate conformers of this
        atom. The keys are the `altloc` characters for those Atoms.
    bonds : ``list`` of :class:`Bond`
        list of Bond objects in which this atom is a member. This attribute
        should not be modified.
    angles : ``list`` of :class:`Angle`
        list of Angle objects in which this atom is a member. This attribute
        should not be modified.
    dihedrals : ``list`` of :class:`Dihedral`
        list of Dihedral objects in which this atom is a member. This attribute
        should not be modified.
    urey_bradleys : ``list`` of :class:`UreyBradley`
        list of UreyBradley objects in which this atom is a member (CHARMM,
        AMOEBA). This attribute should not be modified.
    impropers : ``list`` of :class:`Improper`
        list of Improper objects in which the atom is a member (CHARMM). This
        attribute should not be modified.
    cmaps : ``list`` of :class:`Cmap`
        list of Cmap objects in which the atom is a member (CHARMM, AMOEBA).
        This attribute should not be modified.
    tortors : ``list`` of :class:`TorsionTorsion`
        list of TorsionTorsion objects in which the atom is a member (AMOEBA).
        This attribute should not be modified.
    bond_partners : ``list`` of :class:`Atom`
        list of Atoms to which this atom is bonded. Do not modify this
        attribute -- it will almost certainly not do what you think it will
    angle_partners : ``list`` of :class:`Atom`
        list of Atoms to which this atom forms an angle, but not a bond. Do not
        modify this attribute -- it will almost certainly not do what you think
        it will
    dihedral_partners : ``list`` of :class:`Atom`
        list of Atoms to which this atom forms an dihedral, but not a bond or
        angle. Do not modify this attribute -- it will almost certainly not do
        what you think it will
    tortor_partners : ``list`` of :class:`Atom`
        list of Atoms to which this atom forms a coupled Torsion-Torsion, but
        not a bond or angle (AMOEBA). Do not modify this attribute -- it will
        almost certainly not do what you think it will
    exclusion_partners : ``list`` of :class:`Atom`
        list of Atoms with which this atom is excluded, but not bonded, angled,
        or dihedraled to. Do not modify this attribute -- it will almost
        certainly not do what you think it will
    marked : ``int``
        Mainly for internal use, it is used to indicate when certain atoms have
        been "marked" when traversing the bond network identifying topological
        features (like molecules and rings)
    children : ``list`` of :class:`ExtraPoint`
        This is the list of "child" ExtraPoint objects bonded to this atom
    number : ``int``
        The serial number of the atom in the input structure (e.g., PDB file).
        If not present in the original structure, a default value of -1 is used
    rmin : ``float``
        The Rmin/2 Lennard-Jones parameter for this atom. Default value is 0.
        If not set, it is taken from the `atom_type` attribute (if available)
    epsilon : ``float``
        The epsilon (well depth) Lennard-Jones parameter for this atom. Default
        value is 0. If not set, it is taken from the `atom_type` attribute (if
        available)
    rmin_14 : ``float``
        The Rmin/2 L-J parameter for 1-4 pairs. Default value is `rmin` (see
        above). If not set, it is taken from the `atom_type` attribute (if
        available).
    epsilon_14 : ``float``
        The epsilon L-J parameter for 1-4 pairs. Default value is `epsilon` (see
        above). If not set, it is taken from the `atom_type` attribute (if
        available).

    Possible Attributes
    -------------------
    xx : ``float``
        The X-component of the position of this atom. Only present if
        coordinates have been loaded. Otherwise raises AttributeError
    xy : ``float``
        The Y-component of the position of this atom. Only present if
        coordinates have been loaded. Otherwise raises AttributeError
    xz : ``float``
        The Z-component of the position of this atom. Only present if
        coordinates have been loaded. Otherwise raises AttributeError
    vx : ``float``
        The X-component of the velocity of this atom. Only present if the
        velocities have been loaded. Otherwise raises AttributeError
    vy : ``float``
        The Y-component of the velocity of this atom. Only present if the
        velocities have been loaded. Otherwise raises AttributeError
    vz : ``float``
        The Z-component of the velocity of this atom. Only present if the
        velocities have been loaded. Otherwise raises AttributeError
    type_idx : ``int``
        The AMOEBA atom type index. Only present if initialized with the AMOEBA
        force field. Otherwise raises AttributeError.
    class_idx : ``int``
        The AMOEBA class type index Only present if initialized with the AMOEBA
        force field. Otherwise raises AttributeError.
    multipoles : ``list(float)``
        The list of the 10 multipole moments up through quadrupoles Only present
        if initialized with the AMOEBA force field. Otherwise raises
        AttributeError.
    polarizability : ``list(float)``
        The polarizability of the atom. Only present if initialized with the
        AMOEBA force field. Otherwise raises AttributeError.
    vdw_parent : :class:`Atom`
        In the AMOEBA force field, this is the parent atom for the van der Waals
        term
    vdw_weight : ``float``
        In the AMOEBA force field, this is the weight of the van der Waals
        interaction on the parent atom

    Notes
    -----
    The bond_partners, angle_partners, dihedral_partners, and exclusion_partners
    arrays are actually generated as properties by taking differences of sets
    and sorting them. As a result, accessing this attribute constantly can be
    less efficient than you would expect. Iterating over them in a loop requires
    minimal overhead. But if frequent access is needed and these sets are
    guaranteed not to change, you should save a reference to the object and use
    that instead.

    Binary comparisons are done by atom index and are used primarily for sorting
    sublists of atoms. The == operator is not defined, so Atom equality should
    be done using the `is` operator. This allows Atom instances to be hashable
    (and so used as `dict` keys and put in `set`s)

    Examples
    --------
    >>> a1 = Atom(name='CO', type='C', charge=0.5, mass=12.01)
    >>> a2 = Atom(name='OC', type='O', charge=-0.5, mass=12.01)
    >>> a1.bond_to(a2)
    >>> a1 in a2.bond_partners and a2 in a1.bond_partners
    True
    >>> a1.idx # Not part of a container
    -1

    This object also supports automatic indexing when it is part of a container

    >>> atom_list = []
    >>> atom_list.append(Atom(list=atom_list, name='CO', charge=0.5))
    >>> atom_list.append(Atom(list=atom_list, name='OC', charge=-0.5))
    >>> atom_list[0].idx
    0
    >>> atom_list[1].idx
    1
    """
    #===================================================

    def __init__(self, list=None, atomic_number=0, name='', type='',
                 charge=None, mass=0.0, nb_idx=0, solvent_radius=0.0,
                 screen=0.0, tree='BLA', join=0.0, irotat=0.0, occupancy=0.0,
                 bfactor=0.0, altloc='', number=-1, rmin=None, epsilon=None,
                 rmin14=None, epsilon14=None):
        self.list = list
        self._idx = -1
        self.atomic_number = atomic_number
        self.name = name.strip()
        try:
            self.type = type.strip()
        except AttributeError:
            self.type = type
        self._charge = _strip_units(charge, u.elementary_charge)
        self.mass = _strip_units(mass, u.dalton)
        self.nb_idx = nb_idx
        self.solvent_radius = _strip_units(solvent_radius, u.angstrom)
        self.screen = screen
        self.tree = tree
        self.join = join
        self.irotat = irotat
        self.bfactor = bfactor
        self.altloc = altloc
        self.occupancy = occupancy
        self._bond_partners = []
        self._angle_partners = []
        self._dihedral_partners = []
        self._tortor_partners = []
        self._exclusion_partners = [] # For arbitrary/other exclusions
        self.residue = None
        self.marked = 0 # For setting molecules
        self.bonds, self.angles, self.dihedrals = [], [], []
        self.urey_bradleys, self.impropers, self.cmaps = [], [], []
        self.tortors = []
        self.other_locations = {} # A dict of Atom instances
        self.atom_type = UnassignedAtomType
        self.number = number
        self.anisou = None
        self._rmin = _strip_units(rmin, u.angstroms)
        self._epsilon = _strip_units(epsilon, u.kilocalories_per_mole)
        self._rmin14 = _strip_units(rmin14, u.angstroms)
        self._epsilon14 = _strip_units(epsilon14, u.kilocalories_per_mole)
        self.children = []

    #===================================================

    @classmethod
    def _copy(cls, item):
        new = cls(atomic_number=item.atomic_number, name=item.name, type=item.type,
                  charge=item.charge, mass=item.mass, nb_idx=item.nb_idx,
                  solvent_radius=item.solvent_radius, screen=item.screen, tree=item.tree,
                  join=item.join, irotat=item.irotat, occupancy=item.occupancy,
                  bfactor=item.bfactor, altloc=item.altloc)
        new.atom_type = item.atom_type
        new.anisou = copy(item.anisou)
        for key in item.other_locations:
            new.other_locations[key] = copy(item.other_locations[key])
        _safe_assigns(new, item, ('xx', 'xy', 'xz', 'vx', 'vy', 'vz', 'type_idx', 'class_idx',
                                  'multipoles', 'polarizability', 'vdw_parent', 'vdw_weight'))
        return new

    def __copy__(self):
        """ Returns a deep copy of this atom, but not attached to any list """
        return type(self)._copy(self)

    #===================================================

    @property
    def bond_partners(self):
        """ Go through all bonded partners """
        bp = set(self._bond_partners)
        for p in self._bond_partners:
            for c in p.children:
                bp.add(c)
        return sorted(list(bp))

    @property
    def angle_partners(self):
        """ List of all angle partners that are NOT bond partners """
        bp = set(self._bond_partners)
        ap = set(self._angle_partners) - bp
        toadd = set()
        for p in ap:
            for c in p.children:
                toadd.add(c)
        ap |= toadd
        return sorted(list(ap))

    @property
    def dihedral_partners(self):
        " List of all dihedral partners that are NOT angle or bond partners "
        bp = set(self._bond_partners)
        ap = set(self._angle_partners)
        dp = set(self._dihedral_partners) - ap - bp
        toadd = set()
        for p in dp:
            for c in p.children:
                toadd.add(c)
        dp |= toadd
        return sorted(list(dp))

    @property
    def tortor_partners(self):
        """
        List of all 1-5 partners that are NOT in angle or bond partners. This is
        *only* used in the Amoeba force field
        """
        bp = set(self._bond_partners)
        ap = set(self._angle_partners)
        dp = set(self._dihedral_partners)
        tp = set(self._tortor_partners) - dp - ap - bp
        toadd = set()
        for p in tp:
            for c in p.children:
                toadd.add(c)
        tp |= toadd
        return sorted(list(tp))

    @property
    def exclusion_partners(self):
        """
        List of all exclusions not otherwise excluded by bonds/angles/torsions
        """
        # A little expensive, but the only way to ensure this is completely
        # correct easily
        bp = set(self.bond_partners)
        ap = set(self.angle_partners)
        dp = set(self.dihedral_partners)
        tp = set(self.tortor_partners)
        ep = set(self._exclusion_partners) - tp - dp - ap - bp
        toadd = set()
        for p in ep:
            for c in p.children:
                toadd.add(c)
        ep |= toadd
        return sorted(list(ep))

    #===================================================

    # Various parameters that can be taken from the AtomType if not set on the
    # atom directly.

    @property
    def charge(self):
        if self._charge is None:
            if self.atom_type is UnassignedAtomType or self.atom_type.charge is None:
                return 0.0
            return self.atom_type.charge
        return self._charge

    @charge.setter
    def charge(self, value):
        self._charge = _strip_units(value, unit=u.elementary_charge)

    @property
    def ucharge(self):
        """ Charge with units """
        return self.charge * u.elementary_charge

    @property
    def rmin(self):
        """ Lennard-Jones Rmin/2 parameter (the Lennard-Jones radius) """
        if self._rmin is None:
            if self.atom_type is UnassignedAtomType or self.atom_type.rmin is None:
                return 0.0
            return self.atom_type.rmin
        return self._rmin

    @rmin.setter
    def rmin(self, value):
        """ Lennard-Jones Rmin/2 parameter (the Lennard-Jones radius) """
        self._rmin = _strip_units(value, unit=u.angstroms)

    @property
    def urmin(self):
        """ Lennard-Jones Rmin/2 parameter with units """
        return self.rmin * u.angstrom

    @property
    def sigma(self):
        """ Lennard-Jones sigma parameter -- directly related to Rmin """
        return self.rmin * 2**(-1/6) * 2

    @sigma.setter
    def sigma(self, value):
        self._rmin = _strip_units(value, unit=u.angstroms) * 2**(1/6) / 2

    @property
    def usigma(self):
        """ Lennard-Jones sigma parameter with units """
        return self.sigma * u.angstroms

    @property
    def epsilon(self):
        """ Lennard-Jones epsilon parameter (the Lennard-Jones well depth) """
        if self._epsilon is None:
            if self.atom_type is UnassignedAtomType or self.atom_type.epsilon is None:
                return 0.0
            return self.atom_type.epsilon
        return self._epsilon

    @epsilon.setter
    def epsilon(self, value):
        """ Lennard-Jones epsilon parameter (the Lennard-Jones well depth) """
        self._epsilon = _strip_units(value, unit=u.kilocalorie_per_mole)

    @property
    def uepsilon(self):
        """ Lennard-Jones epsilon parameter with units """
        return self.epsilon * u.kilocalories_per_mole

    @property
    def rmin_14(self):
        """ The 1-4 Lennard-Jones Rmin/2 parameter """
        if self._rmin14 is None:
            if self.atom_type is UnassignedAtomType or self.atom_type.rmin_14 is None:
                return self.rmin
            return self.atom_type.rmin_14
        return self._rmin14

    @rmin_14.setter
    def rmin_14(self, value):
        """ The 1-4 Lennard-Jones Rmin/2 parameter """
        self._rmin14 = _strip_units(value, u.angstroms)

    @property
    def urmin_14(self):
        """ The 1-4 Lennard-Jones Rmin/2 parameter with units """
        return self.rmin_14 * u.angstroms

    @property
    def sigma_14(self):
        """ Lennard-Jones sigma parameter -- directly related to Rmin """
        if self._rmin14 is None:
            if self.atom_type is UnassignedAtomType or self.atom_type.rmin_14 is None:
                return self.sigma
            return self.atom_type.rmin_14 * 2**(-1/6) * 2
        return self._rmin14 * 2**(-1/6) * 2

    @sigma_14.setter
    def sigma_14(self, value):
        self._rmin14 = _strip_units(value, u.angstroms) * 2**(1/6) / 2

    @property
    def usigma_14(self):
        """ The 1-4 Lennard-Jones sigma parameter with units """
        return self.sigma_14 * u.angstroms

    @property
    def epsilon_14(self):
        """ The 1-4 Lennard-Jones epsilon parameter """
        if self._epsilon14 is None:
            if self.atom_type is UnassignedAtomType or self.atom_type.epsilon_14 is None:
                return self.epsilon
            return self.atom_type.epsilon_14
        return self._epsilon14

    @epsilon_14.setter
    def epsilon_14(self, value):
        """ The 1-4 Lennard-Jones epsilon parameter """
        self._epsilon14 = _strip_units(value, u.kilocalories_per_mole)

    @property
    def uepsilon_14(self):
        """ The 1-4 Lennard-Jones epsilon parameter """
        return self.epsilon_14 * u.kilocalories_per_mole

    @property
    def umass(self):
        return self._mass * u.daltons

    @property
    def usolvent_radius(self):
        """ Solvation radius with units attached """
        return self.solvent_radius * u.angstroms

    #===================================================

    def nonbonded_exclusions(self, only_greater=True, index_from=0):
        """
        Returns the total number of nonbonded atom exclusions for this atom. The
        general rules for building the exclusion list is to include both
        exceptions AND exclusions (i.e., the Amber scaling of 1-4 interactions
        means that the 1-4 terms are excluded and a special pairlist is built to
        handle those exceptions).

        All atoms in the `_partners` arrays are nonbonded exclusions.

        Parameters
        ----------
        only_greater : ``bool``, optional
            If True (default), only atoms whose `idx` value is greater than this
            `Atom`s `idx` will be counted as an exclusion (to avoid double-
            counting exclusions). If False, all exclusions will be counted.
        index_from : ``int``, optional
            This is the index of the first atom, and is intended to be 0 (for C-
            and Python-style numbering, default) or 1 (for Fortran-style
            numbering, such as that used in the Amber and CHARMM topology files)

        Returns
        -------
        ``list of int``
            The returned list will be the atom indexes of the exclusion partners
            for this atom (indexing starts from ``index_from``)

        Notes
        -----
        If this instance's `idx` attribute evaluates to -1 -- meaning it is not
        in an AtomList -- a IndexError will be raised. If you have two extra
        points (i.e., those with atomic numbers of 0) bonded to each other, this
        routine may raise a ``RuntimeError`` if the recursion depth is exceeded.
        """
        if self.idx < 0:
            raise IndexError('Cannot find exclusions of an unindexed Atom')
        if only_greater:
            baseline = self.idx
        else:
            baseline = -1
        excl = []
        for atm in self.bond_partners:
            i = atm.idx + index_from
            if i > baseline:
                excl.append(i)
        for atm in self.angle_partners:
            i = atm.idx + index_from
            if i > baseline:
                excl.append(i)
        for atm in self.dihedral_partners:
            i = atm.idx + index_from
            if i > baseline:
                excl.append(i)
        for atm in self.tortor_partners:
            i = atm.idx + index_from
            if i > baseline:
                excl.append(i)
        for atm in self.exclusion_partners:
            i = atm.idx + index_from
            if i > baseline:
                excl.append(i)
        return sorted(excl)

    #===================================================

    # Make 'element' an alias for 'atomic_number'

    @property
    def element(self):
        return self.atomic_number
    @element.setter
    def element(self, value):
        self.atomic_number = value
    @property
    def element_name(self):
        return Element[self.atomic_number]

    #===================================================

    def bond_to(self, other):
        """
        Log this atom as bonded to another atom.

        Parameters
        ----------
        other : :class:`Atom`
            An atom that will be added to `bond_partners`

        Notes
        -----
        This action adds `self` to `other.bond_partners`. Raises
        :class:`MoleculeError` if `other is self`
        """
        if isinstance(other, ExtraPoint):
            self.children.append(other)
        elif isinstance(self, ExtraPoint):
            other.children.append(self)
        if self is other:
            raise MoleculeError("Cannot bond atom to itself! "
                                "Atoms are: %s %s" % (self, other))
        self._bond_partners.append(other)
        other._bond_partners.append(self)

    #===================================================

    def angle_to(self, other):
        """
        Log this atom as angled to another atom.

        Parameters
        ----------
        other : :class:`Atom`
            An atom that will be added to `angle_partners`

        Notes
        -----
        This action adds `self` to `other.angle_partners`. Raises
        :class:`MoleculeError` if `other is self`
        """
        if self is other:
            raise MoleculeError("Cannot angle an atom with itself! "
                                "Atoms are: %s %s" % (self, other))
        self._angle_partners.append(other)
        other._angle_partners.append(self)

    #===================================================

    def dihedral_to(self, other):
        """
        Log this atom as dihedral-ed to another atom.

        Parameters
        ----------
        other : :class:`Atom`
            An atom that will be added to `dihedral_partners`

        Notes
        -----
        This action adds `self` to `other.dihedral_partners`. Raises
        :class:`MoleculeError` if `other is self`
        """
        if self is other:
            raise MoleculeError("Cannot dihedral an atom with itself! "
                                "Atoms are: %s %s" % (self, other))
        self._dihedral_partners.append(other)
        other._dihedral_partners.append(self)

    #===================================================

    def tortor_to(self, other):
        """
        Log this atom as 1-5 partners to another atom

        Parameters
        ----------
        other : :class:`Atom`
            An atom that will be added to `tortor_partners`

        Notes
        -----
        This action adds `self` to `other.tortor_partners`. Raises
        :class:`MoleculeError` if `other is self`
        """
        if self is other:
            raise MoleculeError('Cannot coupled-dihedral atom to itself '
                                'Atoms are: %s %s' % (self, other))

        self._tortor_partners.append(other)
        other._tortor_partners.append(self)

    #===================================================

    def exclude(self, other):
        """
        Add one atom to my arbitrary exclusion list

        Parameters
        ----------
        other : :class:`Atom`
            An atom that will be added to `exclusion_partners`.

        Notes
        -----
        This action adds `self` to `other.exclusion_partners`. Raises
        :class:`MoleculeError` if `other is self`
        """
        if self is other:
            raise MoleculeError("Cannot exclude an atom from itself! "
                                "Atoms are: %s %s" % (self, other))
        self._exclusion_partners.append(other)
        other._exclusion_partners.append(self)

    #===================================================

    def prune_exclusions(self):
        """
        For extra points, the exclusion partners may be filled before the bond,
        angle, dihedral, and tortor partners. Since we don't want memory of
        these exclusions if any of those topological features were to break, we
        want to *remove* those from the exclusion list. This function makes sure
        that nothing in the bond, angle, dihedral, and tortor lists appears in
        the exclusion list.
        """
        excludes = (set(self._exclusion_partners) - set(self._tortor_partners) -
                    set(self._dihedral_partners) - set(self._angle_partners) -
                    set(self._bond_partners))
        self._exclusion_partners = sorted(list(excludes))

    #===================================================

    # Comparisons are done by comparing indexes

    def __gt__(self, other):
        return self.idx > other.idx

    def __lt__(self, other):
        return self.idx < other.idx

    def __ge__(self, other):
        return not self < other

    def __le__(self, other):
        return not self > other

    def __repr__(self):
        start = '<Atom %s [%d]' % (self.name, self.idx)
        if self.residue is not None and hasattr(self.residue, 'idx'):
            return start + '; In %s %d>' % (self.residue.name, self.residue.idx)
        elif self.residue is not None:
            return start + '; In object %r>' % self.residue
        return start + '>'

    #===================================================

    # For pickleability

    def __getstate__(self):
        retval = dict(name=self.name, type=self.type, atom_type=self.atom_type,
                      _charge=self._charge, mass=self.mass, nb_idx=self.nb_idx,
                      solvent_radius=self.solvent_radius, screen=self.screen,
                      tree=self.tree, join=self.join, irotat=self.irotat, bfactor=self.bfactor,
                      altloc=self.altloc, occupancy=self.occupancy, number=self.number,
                      anisou=self.anisou, _rmin=self._rmin, _epsilon=self._epsilon,
                      _rmin14=self._rmin14, _epsilon14=self._epsilon14, children=self.children,
                      atomic_number=self.atomic_number)
        for key in ('xx', 'xy', 'xz', 'vx', 'vy', 'vz', 'multipoles', 'type_idx', 'class_idx',
                    'polarizability', 'vdw_weight', 'weights', '_frame_type'):
            try:
                retval[key] = getattr(self, key)
            except AttributeError:
                continue

        return retval

    def __setstate__(self, d):
        self._bond_partners = []
        self._angle_partners = []
        self._dihedral_partners = []
        self._tortor_partners = []
        self._exclusion_partners = []
        self.residue = None
        self.marked = 0
        self.bonds, self.angles, self.dihedrals = [], [], []
        self.urey_bradleys, self.impropers, self.cmaps = [], [], []
        self.tortors = []
        self.other_locations = {}
        self.__dict__.update(d)

# ++++++++++++++++++++++++++++++++++++++++++++++++++++++++++++++++++++++++++++++

class ExtraPoint(Atom):
    """
    An extra point is a massless, virtual site that is used to extend the
    flexibility of partial atomic charge fitting. They can be used to, for
    instance, give atoms permanent multipoles in a fixed-charge format.

    However, virtual sites are massless particles whose position is fixed with
    respect to a particular frame of reference. As a result, they must be
    treated specially when running dynamics. This class extends the `Atom` class
    with extra functionality specific to these "Extra points" or "virtual
    sites". See the documentation for the :class:`Atom` class for more
    information.

    Parameters
    ----------
    weights : list of float, optional, keyword-only
        This is the list of weights defining its frame.

    See Also
    --------
<<<<<<< HEAD
    :class:`Atom` : The ExtraPoint constructor also takes all `Atom` arguments
        as well, and shares all of the same properties
=======
    :class:`Atom`: The ExtraPoint constructor also takes all `Atom` arguments
                   as well, and shares all of the same properties
>>>>>>> 7a6168dc
    """
    def __init__(self, *args, **kwargs):
        if 'weights' in kwargs:
            self.weights = kwargs.pop('weights')
        else:
            self.weights = None
        super(ExtraPoint, self).__init__(*args, **kwargs)
        self._frame_type = None

    #===================================================

    @property
    def parent(self):
        """
        The parent atom of this extra point is the atom it is bonded to (there
        should only be 1 bond partner, but the parent is defined as its first)
        """
        try:
            return self._bond_partners[0]
        except IndexError:
            return None

    #===================================================

    @property
    def bond_partners(self):
        """ List of all atoms bonded to this atom and its parent """
        try:
            return sorted([self.parent] + [x for x in self.parent.bond_partners if x is not self])
        except AttributeError:
            return []

    @property
    def angle_partners(self):
        """ List of all atoms angled to this atom and its parent """
        try:
            return self.parent.angle_partners
        except AttributeError:
            return []

    @property
    def dihedral_partners(self):
        try:
            return self.parent.dihedral_partners
        except AttributeError:
            return []

    @property
    def tortor_partners(self):
        try:
            return self.parent.tortor_partners
        except AttributeError:
            return []

    @property
    def exclusion_partners(self):
        try:
            return self.parent.exclusion_partners
        except AttributeError:
            return []

    #===================================================

    @property
    def frame_type(self):
        """
        The type of frame used for this extra point. Whether the EP lies
        beyond (outside) or between (inside) the is determined from the
        positions of each atom in the frame and the extra point. If those are
        not set, the EP is assumed to be between the two points in the frame
        """
        if self._frame_type is not None:
            return self._frame_type
        if len(self.parent.bonds) == 2:
            mybond = None
            otherbond = None
            for bond in self.parent.bonds:
                if self in bond:
                    mybond = bond
                else:
                    otherbond = bond
            assert mybond is not None and otherbond is not None, 'Strange bond pattern detected'
            bonddist = otherbond.type.req
            if otherbond.atom1 is self.parent:
                otheratom = otherbond.atom2
            else:
                otheratom = otherbond.atom1
            try:
                x1, y1, z1 = self.xx, self.xy, self.xz
                x2, y2, z2 = otheratom.xx, otheratom.xy, otheratom.xz
            except AttributeError:
                self._frame_type = TwoParticleExtraPointFrame(self, True)
            else:
                dx, dy, dz = x1-x2, y1-y2, z1-z2
                if dx*dx + dy*dy + dz*dz > bonddist:
                    self._frame_type = TwoParticleExtraPointFrame(self, False)
                else:
                    self._frame_type = TwoParticleExtraPointFrame(self, True)
            return self._frame_type
        elif len(self.parent.bonds) == 3:
            # Just take 1 other atom -- an acute angle is "inside", an obtuse
            # angle is "outside"
            other_atom = None
            for bond in self.parent.bonds:
                if not self in bond:
                    if bond.atom1 is self.parent:
                        other_atom = bond.atom2
                    else:
                        other_atom = bond.atom1
                    break
            assert other_atom is not None, 'Strange bond pattern detected'
            try:
                x1, y1, z1 = other_atom.xx, other_atom.xy, other_atom.xz
                x2, y2, z2 = self.parent.xx, self.parent.xy, self.parent.xz
                x3, y3, z3 = self.xx, self.xy, self.xz
            except AttributeError:
                # See if both other atoms are hydrogens and the current atom is
                # an oxygen. If so, this is TIP4P and we go inside. Otherwise,
                # we go outside
                other_atom2 = None
                for bond in self.parent.bonds:
                    if not self in bond and not other_atom in bond:
                        if bond.atom1 is self.parent:
                            other_atom2 = bond.atom2
                        else:
                            other_atom2 = bond.atom1
                        break
                if other_atom2 is None:
                    raise RuntimeError('Strange bond pattern detected')
                if (self.parent.element == 8 and other_atom.element == 1 and
                        other_atom2.element == 1): # TIP4P!
                    self._frame_type = ThreeParticleExtraPointFrame(self, True)
                else:
                    self._frame_type = ThreeParticleExtraPointFrame(self, False)
            else:
                vec1 = [x1-x2, y1-y2, z1-z2]
                vec2 = [x3-x2, y3-y2, z3-z2]
                dot11 = sum([x*y for x, y in zip(vec1, vec1)])
                dot22 = sum([x*y for x, y in zip(vec2, vec2)])
                dot12 = sum([x*y for x, y in zip(vec1, vec2)])
                angle = math.acos(dot12 / (math.sqrt(dot11)*math.sqrt(dot22)))
                if angle < math.pi / 2:
                    self._frame_type = ThreeParticleExtraPointFrame(self, True)
                else:
                    self._frame_type = ThreeParticleExtraPointFrame(self, False)
        elif len(self.parent.bonds) == 4:
            # Only supported option here is the OOP one (e.g., TIP5P) -- always
            # assume tetrahedral angle
            self._frame_type = OutOfPlaneExtraPointFrame(self)

        return self._frame_type

    @property
    @deprecated
    def radii(self):
        return self.solvent_radius
    @radii.setter
    @deprecated
    def radii(self, value):
        self.solvent_radius = value

# ++++++++++++++++++++++++++++++++++++++++++++++++++++++++++++++++++++++++++++++

class TwoParticleExtraPointFrame(object):
    r"""
    This class defines a frame of reference for a given extra point with a frame
    of reference defined by 2 particles

    Parameters
    ----------
    ep : :class:`ExtraPoint`
        The extra point defined by this frame
    inside : ``bool``
        If True, the extra point is contained inside the curve connecting all
        points in the frame of reference. If False, the point is outside that
        curve. See figures below for example

    Figures
    -------
    In the figures, x marks the real particles, e marks the extra point
    (properly numbered). The numbers refer to the ordering this class expects
    those atoms to be in. The real particle that is the parent of the extra
    point is shown in upper-case

    Inside  : x1-----e--X2

    Outside : x1--------X2--e
    """
    def __init__(self, ep, inside=False):
        # Don't do error-checking now, since we want to give it time for the
        # bonds to be generated -- only error check when trying to get weights
        self.ep = ep
        self.inside = inside

    def get_atoms(self):
        """
        Returns the particles involved in the frame

        Returns
        -------
        a1, a2 : :class:`Atom`, :class:`Atom`
            a1 is the parent atom of the extra point. a2 is the other atom
            bonded to the parent atom
        """
        try:
            mybond, = [bond for bond in self.ep.parent.bonds if self.ep not in bond]
        except (ValueError, TypeError):
            raise RuntimeError("Bad bond pattern in EP frame")

        if mybond.atom1 is self.ep.parent:
            return self.ep.parent, mybond.atom2
        else:
            return self.ep.parent, mybond.atom1

    def get_weights(self):
        """
        Returns the weights for the two particles

        Returns
        -------
        w1, w2 : ``float, float``
            w1 is the weight of particle 1 (the parent atom), whereas w2 is the
            weight of particle 2 (the atom bonded to the parent atom)
        """
        ep = self.ep
        if len(ep.parent.bonds) != 2:
            raise ValueError('EP parent bond pattern inconsistent with 2-point virtual site frame')
        b1, b2 = ep.parent.bonds
        if ep in b1:
            r1 = b2.type.req
            r2 = b1.type.req
        else:
            r1 = b1.type.req
            r2 = b2.type.req

        if self.inside:
            # It is closer to atom 1, but both weights are positive and add to 1
            return ((r1 - r2) / r1), (r2 / r1)
        else:
            return ((r1 + r2) / r1), -(r2 / r1)

class ThreeParticleExtraPointFrame(object):
    r"""
    This class defines a frame of reference for a given extra point with a frame
    of reference defined by 3 particles

    Parameters
    ----------
    ep : :class:`ExtraPoint`
        The extra point defined by this frame
    inside : ``bool``
        If True, the extra point is contained inside the curve connecting all
        points in the frame of reference. If False, the point is outside that
        curve. See figures below for example

    Figures
    -------
    In the figures, x marks the real particles, e marks the extra point
    (properly numbered). The numbers refer to the ordering this class expects
    those atoms to be in. The real particle that is the parent of the extra
    point is shown in upper-case

    Inside :         X
                    /|\
                   / e \
                  x     x
    Outside :
                     e
                     |
                     X
                    / \
                   /   \
                  x     x
    """
    def __init__(self, ep, inside=True):
        # Don't do error-checking now, since we want to give it time for the
        # bonds to be generated -- only error check when trying to get weights
        self.ep = ep
        self.inside = inside

    def get_atoms(self):
        """
        Returns the particles involved in the frame

        Returns
        -------
        a1, a2, a3 : :class:`Atom`, :class:`Atom`, :class:`Atom`
            a1 is the parent atom of the extra point. a2 and a3 are the other
            atoms that are both bonded to the parent atom
        """
        try:
            b1, b2 = [bond for bond in self.ep.parent.bonds if self.ep not in bond]
        except (ValueError, TypeError):
            raise RuntimeError('Unsupported bonding pattern in EP frame')
        if b1.atom1 is self.ep.parent:
            oatom1 = b1.atom2
        else:
            oatom1 = b1.atom1
        if b2.atom1 is self.ep.parent:
            oatom2 = b2.atom2
        else:
            oatom2 = b2.atom1
        return self.ep.parent, oatom1, oatom2

    @staticmethod
    def from_weights(parent, a1, a2, w1, w2, dp1=None, dp2=None, theteq=None, d12=None):
        """
        This function determines the necessary bond length between an ExtraPoint
        and its parent atom from the weights that are calculated in
        ``get_weights``.

        Parameters
        ----------
        parent : :class:`Atom`
            The parent atom to the ExtraPoint
        a1 : :class:`Atom`
            The first atom in the frame bonded to the parent
        a2 : :class:`Atom`
            The second atom in the frame bonded to the parent
        w1 : float
            The first weight defining the ExtraPoint position wrt ``a1``
        w2 : float
            The second weight defining the ExtraPoint position wrt ``a2``
        dp1 : float, optional
            Equilibrium distance between parent and a1. If None, a bond with a
            bond type must be defined between parent and a1, and the distance
            will be taken from there. Units must be Angstroms. Default is None
        dp2 : float, optional
            Same as dp1 above, but between atoms parent and a2. Either both dp1
            and dp2 should be None or neither should be. If one is None, the
            other will be ignored if not None.
        theteq : float, optional
            Angle between bonds parent-a1 and parent-a2. If None, d12 (below)
            will be used to calculate the angle. If both are None, the angle
            or d12 distance will be calculated from parametrized bonds or
            angles between a1, parent, and a2. Units of degrees. Default None.
        d12 : float, optional
            Distance between a1 and a2 as an alternative way to specify theteq.
            Default is None.

        Returns
        -------
        dist : float
            The distance between the ExtraPoint and its parent atom that
            satisfies the weights

        Notes
        -----
        parent must form a Bond with both a1 and a2.  Then, if a1-parent-a2
        forms an angle and it has an assigned type, that equilibrium value is
        used. Otherwise, the a1-a2 bond distance is used.  If neither of those
        are defined, a ValueError is raised.

        Raises
        ------
        ValueError if the necessary geometry requirements are not set or if the
        two weights are different
        """
        if a1 not in parent.bond_partners or a2 not in parent.bond_partners:
            raise ValueError('Parent atom not bound to other 2 atoms in frame')
        if a2 not in a1.angle_partners and a2 not in a1.bond_partners:
            raise ValueError('No geometry defined between 2 non-parent atoms')
        if w1 != w2:
            raise ValueError('Currently only equal weights are supported')
        # distance(OV) = w1 * cos(EP-Parent-a1) * parent-a1 dist
        if dp1 is None or dp2 is None:
            for bond in parent.bonds:
                if a1 in bond:
                    if bond.type is None:
                        raise ParameterError('Could not determine virtual site geometry')
                    dp1 = bond.type.req
                if a2 in bond:
                    if bond.type is None:
                        raise ParameterError('Could not determine virtual site geometry')
                    dp2 = bond.type.req
        if theteq is None and d12 is None:
            if a2 not in a1.angle_partners:
                for bond in a1.bonds:
                    if a2 not in bond: continue
                    if bond.type is None:
                        raise ParameterError('Could not determine virtual site geometry')
                    d12 = bond.type.req
                # Get angle from law of cosines
                theteq = math.acos((dp1*dp1+dp2*dp2-d12*d12)/(2*dp1*dp2))
            else:
                for ang in a1.angles:
                    if a2 in ang and a2 is not ang.atom2: #TODO test angle.type is None
                        theteq = ang.type.theteq * DEG_TO_RAD
                        break
                else:
                    assert False, "Could not find matching angle"
        elif theteq is None:
            theteq = math.acos((dp1*dp1+dp2*dp2-d12*d12)/(2*dp1*dp2))
        else:
            theteq *= DEG_TO_RAD

        if abs(dp1 - dp2) > TINY:
            raise ValueError('Cannot deal with asymmetry in EP frame')

        return abs(w1 * 2 * math.cos(theteq * 0.5) * dp1)

    def get_weights(self):
        """
        Returns the weights for the three particles

        Returns
        -------
        w1, w2, w3 : ``float, float, float``
            w1 is the weight of particle 1 (the parent atom), whereas w2 and w3
            are the weights of particles 2 and 3 (the atoms bonded to the
            parent atom)
        """
        ep = self.ep
        if len(ep.parent.bonds) != 3:
            raise ValueError('EP parent bond pattern inconsistent with 3-point virtual site frame')
        b1, b2, b3 = ep.parent.bonds
        # There are 2 possibilities here -- there is an angle between the 3
        # atoms in the frame OR there is a triangle of bonds (e.g., TIP4P).
        # Compute the 'ideal' distance between the 3 frame-of-ref. atoms
        if ep in b1:
            b1, b3 = b3, b1
        elif ep in b2:
            b2, b3 = b3, b2
        # See if there is an angle with both b1 and b2 in it
        found = False
        for ang in ep.parent.angles:
            if b1 in ang and b2 in ang:
                found = True
                break
        if found:
            # Compute the 2-3 distance from the two bond lengths and the angles
            # using law of cosines
            r1 = b1.type.req
            r2 = b2.type.req
            theta = ang.type.theteq * DEG_TO_RAD
            req23 = math.sqrt(r1*r1 + r2*r2 - 2*r1*r2*math.cos(theta))
        else:
            # See if there is a bond between particles 2 and 3
            if b1.atom1 is ep.parent:
                a1 = b1.atom2
            else:
                a1 = b1.atom1
            if b2.atom1 is ep.parent:
                a2 = b2.atom2
            else:
                a2 = b2.atom1
            if a1 not in a2.bond_partners:
                raise RuntimeError('EP frame definition incomplete for 3-point virtual site... '
                                   'cannot determine distance between particles 2 and 3')
            req23 = None
            for bond in a1.bonds:
                if a2 in bond:
                    req23 = bond.type.req
            if req23 is None:
                raise RuntimeError('Cannot determine 2-3 particle distance in '
                                   'three-site virtual site frame')
        req12 = b1.type.req
        req13 = b2.type.req
        weight = b3.type.req / math.sqrt(req12*req13 - 0.25*req23*req23)

        if self.inside:
            return 1 - weight, weight / 2, weight / 2
        else:
            return 1 + weight, -weight / 2, -weight / 2

class OutOfPlaneExtraPointFrame(object):
    r"""
    This class defines a frame of reference for a given extra point with a frame
    of reference defined by 3 particles, but with the virtual site out of the
    plane of those 3 particles. For example, TIP5P

    Parameters
    ----------
    ep : :class:`ExtraPoint`
        The extra point defined by this frame
    angle : ``float``
        The angle out-of-plane that the extra point is. By default, it is half
        of the angle of a tetrahedron. Given in degrees

    Figures
    -------
    In the figures, x marks the real particles, e marks the extra point
    (properly numbered). The numbers refer to the ordering this class expects
    those atoms to be in. The real particle that is the parent of the extra
    point is shown in upper-case

                   e   e
                    \ /
                     X
                    / \
                   /   \
                  x     x
    """
    def __init__(self, ep, angle=54.735):
        # Don't do error-checking now, since we want to give it time for the
        # bonds to be generated -- only error check when trying to get weights
        self.ep = ep
        self.angle = angle

    def get_atoms(self):
        """
        Returns the particles involved in the frame

        Returns
        -------
        a1, a2, a3 : :class:`Atom`, :class:`Atom`, :class:`Atom`
            a1 is the parent atom of the extra point. a2 and a3 are the other
            atoms that are both bonded to the parent atom but are not EPs
        """
        try:
            b1, b2 = [bond for bond in self.ep.parent.bonds
                      if (not isinstance(bond.atom1, ExtraPoint) and
                          not isinstance(bond.atom2, ExtraPoint))
                     ]
        except (ValueError, TypeError):
            raise RuntimeError('Unsupported bonding pattern in EP frame')
        if b1.atom1 is self.ep.parent:
            oatom1 = b1.atom2
        else:
            oatom1 = b1.atom1
        if b2.atom1 is self.ep.parent:
            oatom2 = b2.atom2
        else:
            oatom2 = b2.atom1
        return self.ep.parent, oatom2, oatom1

    def get_weights(self):
        """
        Returns the weights for the three particles

        Returns
        -------
        w1, w2, w3 : ``float, float, float``
            w1 and w2 are the weights with respect to the second two particles
            in the frame (i.e., NOT the parent atom). w3 is the weight of the
            cross-product
        """
        ep = self.ep
        # Find the two bonds that do not involve any extra points
        regbonds = []
        mybond = None
        for bond in ep.parent.bonds:
            if (not isinstance(bond.atom1, ExtraPoint) and
                    not isinstance(bond.atom2, ExtraPoint)):
                regbonds.append(bond)
            elif ep in bond:
                if mybond is not None:
                    raise ValueError('multiple bonds detected to extra point')
                mybond = bond
        #FIXME -- is this necessary?
        if len(regbonds) != 2:
            raise ValueError('EP parent bond pattern inconsistent with an '
                             'out-of-plane, 3-point virtual site frame')
        if mybond is None:
            raise RuntimeError('No EP bond found... should not be here')
        b1, b2 = regbonds[:2]
        req12 = b1.type.req
        req13 = b2.type.req
        # See if there is an angle with both b1 and b2 in it
        found = False
        for ang in ep.parent.angles:
            if b1 in ang and b2 in ang:
                found = True
                break
        if found:
            # Compute the 2-3 distance from the two bond lengths and the angles
            # using law of cosines
            t213 = ang.theteq
            r1 = b1.type.req
            r2 = b2.type.req
            theta = ang.type.theteq * DEG_TO_RAD
            req23 = math.sqrt(r1*r1 + r2*r2 - 2*r1*r2*math.cos(theta))
        else:
            # See if there is a bond between particles 2 and 3
            if b1.atom1 is ep.parent:
                a1 = b1.atom2
            else:
                a1 = b1.atom1
            if b2.atom1 is ep.parent:
                a2 = b2.atom2
            else:
                a2 = b2.atom1
            if a1 not in a2.bond_partners:
                raise RuntimeError('EP frame definition incomplete for 3-point virtual site... '
                                   'cannot determine distance between particles 2 and 3')
            req23 = None
            for bond in a1.bonds:
                if a2 in bond:
                    req23 = bond.type.req
            if req23 is None:
                raise RuntimeError('Cannot determine 2-3 particle distance in '
                                   'three-site virtual site frame')
            # Now calculate the angle
            t213 = 2 * math.asin(req23 / (req12 + req13)) * RAD_TO_DEG
        # Some necessary constants
        length_conv = u.angstroms.conversion_factor_to(u.nanometers)
        req12 *= length_conv
        req13 *= length_conv
        req23 *= length_conv
        sinOOP = math.sin(self.angle * DEG_TO_RAD)
        cosOOP = math.cos(self.angle * DEG_TO_RAD)
        sin213 = math.sin(t213 * DEG_TO_RAD)
        # Find how big the cross product is
        lenCross = req12 * req13 * sin213
        # Find our weights (assume symmetric)
        weightCross = sinOOP * mybond.type.req * length_conv / lenCross
        weight = cosOOP * mybond.type.req * length_conv / math.sqrt(req12*req13 - 0.25*req23*req23)
        # Find out of the cross product weight should be positive or negative.
        a1, a2, a3 = self.get_atoms()
        try:
            v12 = (a2.xx-a1.xx, a2.xy-a1.xy, a2.xz-a1.xz)
            v13 = (a3.xx-a1.xx, a3.xy-a1.xy, a3.xz-a1.xz)
            v1e = (self.ep.xx-a1.xx, self.ep.xy-a1.xy, self.ep.xz-a1.xz)
        except AttributeError:
            # No coordinates... we have to guess. The first EP will have a
            # positive weight, the second will have a negative (this matches
            # what happens with Amber prmtop files...)
            for a in self.ep.parent.bond_partners:
                if a is self.ep:
                    break
                if isinstance(a, ExtraPoint):
                    weightCross = -weightCross
                    break
        else:
            # Take the cross product of v12 and v13, then dot that with the EP
            # vector. An acute angle is a positive weightCross. An obtuse one is
            # negative
            cross = (v12[1]*v13[2] - v12[2]*v13[1],
                     v12[2]*v13[0] - v12[0]*v13[2],
                     v12[0]*v13[1] - v12[1]*v13[0])
            lencross = math.sqrt(sum([cross[i]*cross[i] for i in range(3)]))
            lenv1e = math.sqrt(sum([v1e[i]*v1e[i] for i in range(3)]))
            v1edotcross = sum([v1e[i]*cross[i] for i in range(3)])
            costheta = v1edotcross / (lenv1e*lencross)
            weightCross = -weightCross if costheta < 0 else weightCross
        return weight / 2, weight / 2, weightCross

# ++++++++++++++++++++++++++++++++++++++++++++++++++++++++++++++++++++++++++++++

class Bond(object):
    """
    A covalent bond connecting two atoms.

    Parameters
    ----------
    atom1 : :class:`Atom`
        The first atom involved in the bond
    atom2 : :class:`Atom`
        The other atom involved in the bond
    type : :class:`BondType` or None, optional
        The bond type that defines the parameters for this bond. Default is None
    order : float, optional
        The bond order of this bond. Bonds are classified as follows:
            1.0 -- single bond
            2.0 -- double bond
            3.0 -- triple bond
            1.5 -- aromatic bond
            1.25 -- amide bond
        Default is 1.0

    Notes
    -----
    You can test whether an :class:`Atom` is contained within the bond using the
    `in` operator. A `MoleculeError` is raised if `atom1` and `atom2` are identical.
    This bond instance is `append`ed to the `bonds` list for both `atom1` and
    `atom2` and is automatically removed from those lists upon garbage
    collection

    Examples
    --------
    >>> a1, a2 = Atom(), Atom()
    >>> bond = Bond(a1, a2)
    >>> a1 in bond and a2 in bond
    True
    """

    def __init__(self, atom1, atom2, type=None, order=1.0):
        """ Bond constructor """
        # Make sure we're not bonding me to myself
        if atom1 is atom2:
            raise MoleculeError('Cannot bond atom to itself! Atoms are: %s %s' % (atom1, atom2))
        if isinstance(atom1, ExtraPoint) and isinstance(atom2, ExtraPoint):
            raise MoleculeError('Cannot bond two virtual sites/extra points together')
        # Order the atoms so the lowest atom # is first
        self.atom1 = atom1
        self.atom2 = atom2
        # Load this struct into the atoms
        self.atom1.bonds.append(self)
        self.atom2.bonds.append(self)
        atom1.bond_to(atom2)
        self.type = type
        self.funct = 1
        self._order = None
        self.order = order

    def __contains__(self, thing):
        """ Quick and easy way to see if an Atom is in this Bond """
        return thing is self.atom1 or thing is self.atom2

    def delete(self):
        """
        Deletes this bond from the atoms that make it up. This method removes
        this bond from the `bonds` list for both atom1 and atom2 as well as
        removing atom1 from atom2.bond_partners and vice versa.
        """
        _delete_from_list(self.atom1.bonds, self)
        _delete_from_list(self.atom2.bonds, self)
        _delete_from_list(self.atom1._bond_partners, self.atom2)
        _delete_from_list(self.atom2._bond_partners, self.atom1)

        self.atom1 = self.atom2 = self.type = None

    @property
    def order(self):
        """ Bond order. See description in :class:`Bond` argument list """
        return self._order

    @order.setter
    def order(self, value):
        """
        Order of the bond. Must be a float, or ValueError or TypeError will be
        raised
        """
        self._order = float(value)

    def measure(self):
        """ Measures the current bond

        Returns
        -------
        measurement : float or None
            If the atoms have coordinates, returns the distance between the two
            atoms. If any coordinates are missing, returns None
        """
        if None in (self.atom1, self.atom2):
            return None
        try:
            return math.sqrt(distance2(self.atom1, self.atom2))
        except AttributeError:
            return None

    def umeasure(self):
        """ Same as "measure", but with units """
        m = self.measure()
        return m * u.angstroms if m is not None else None

    def energy(self):
        """ Measures the current bond energy

        Returns
        -------
        energy : float or None
            Bond strain energy in kcal/mol. Return value is None if either the
            coordinates of either atom is not set or the bond type is not set
        """
        d = self.measure()
        if self.type is None or d is None:
            return None
        dx = d - self.type.req
        return self.type.k * dx * dx

    def uenergy(self):
        """ Same as energy(), but with units """
        ene = self.energy()
        return ene * u.kilocalories_per_mole if ene is not None else None

    def __repr__(self):
        return '<%s %r--%r; type=%r>' % (type(self).__name__, self.atom1, self.atom2, self.type)

# ++++++++++++++++++++++++++++++++++++++++++++++++++++++++++++++++++++++++++++++

class BondType(_ParameterType, _ListItem):
    """
    A bond type with a set of bond parameters

    Parameters
    ----------
    k : ``float``
        Force constant in kcal/mol/Angstrom^2
    req : ``float``
        Equilibrium bond distance in Angstroms
    list : :class:`TrackedList`
        A list of :class:`BondType`s in which this is a member

    Inherited Attributes
    --------------------
    idx : int
        The index of this BondType inside its containing list

    Notes
    -----
    Two `BondType`s are equal if their `k` and `req` attributes are equal

    Examples
    --------
    >>> bt1 = BondType(10.0, 1.0)
    >>> bt2 = BondType(10.0, 1.0)
    >>> bt1 is bt2
    False
    >>> bt1 == bt2
    True
    >>> bt1.idx # Not in a list or container
    -1

    As part of a list, they can be indexed

    >>> bond_list = []
    >>> bond_list.append(BondType(10.0, 1.0, list=bond_list))
    >>> bond_list.append(BondType(10.0, 1.0, list=bond_list))
    >>> bond_list[0].idx
    0
    >>> bond_list[1].idx
    1
    """

    def __init__(self, k, req, list=None):
        _ParameterType.__init__(self)
        self.k = _strip_units(k, u.kilocalories_per_mole/u.angstrom**2)
        self.req = _strip_units(req, u.angstrom)
        self.list = list
        self._idx = -1

    @_exception_to_notimplemented
    def __eq__(self, other):
        return abs(self.k - other.k) < TINY and abs(self.req - other.req) < TINY

    def __repr__(self):
        return '<%s; k=%.3f, req=%.3f>' % (type(self).__name__, self.k, self.req)

    def __copy__(self):
        """ Not bound to any list """
        # Hack to keep NoUreyBradley as a singleton
        if self is NoUreyBradley:
            return self
        return BondType(self.k, self.req)

    __getstate__ = _getstate_with_exclusions()

    def __reduce__(self):
        """
        Special-case NoUreyBradley, which should be a singleton. So if it's
        NoUreyBradley, return the same object. Otherwise, create a new one
        """
        if self is NoUreyBradley:
            return 'NoUreyBradley'
        return super(BondType, self).__reduce__()

    def __hash__(self):
        return hash((round(self.k, _TINY_DIGITS), round(self.req, _TINY_DIGITS)))

    @property
    def uk(self):
        return self.k * u.kilocalories_per_mole / u.angstroms**2

    @property
    def ureq(self):
        return self.req * u.angstroms

# ++++++++++++++++++++++++++++++++++++++++++++++++++++++++++++++++++++++++++++++

class Angle(object):
    """
    A valence angle between 3 atoms separated by two covalent bonds.

    Parameters
    ----------
    atom1 : :class:`Atom`
        An atom one end of the valence angle
    atom2 : :class:`Atom`
        The atom in the middle of the valence angle bonded to both other atoms
    atom3 : :class:`Atom`
        An atom on the other end of the valence angle to atom1
    type : :class:`AngleType`
        The AngleType object containing the parameters for this angle

    Notes
    -----
    An Angle can contain bonds or atoms. A bond is contained if it exists
    between atoms 1 and 2 or atoms 2 and 3.

    Examples
    --------
    >>> a1, a2, a3 = Atom(), Atom(), Atom()
    >>> angle = Angle(a1, a2, a3)
    >>> Bond(a1, a2) in angle and Bond(a3, a2) in angle
    True
    >>> a1 in angle and a2 in angle and a3 in angle
    True
    >>> Bond(a1, a3) in angle # this is not part of the angle definition
    False
    """

    def __init__(self, atom1, atom2, atom3, type=None):
        # Make sure we're not angling me to myself
        if atom1 is atom2 or atom1 is atom3 or atom2 is atom3:
            raise MoleculeError('Cannot angle atom to itself! '
                                'Atoms are: %s %s %s' % (atom1, atom2, atom3))
        self.atom1 = atom1
        self.atom2 = atom2
        self.atom3 = atom3
        # Log these angles in each atom
        atom1.angles.append(self)
        atom2.angles.append(self)
        atom3.angles.append(self)
        # Load the force constant and equilibrium angle
        self.type = type
        atom1.angle_to(atom2)
        atom1.angle_to(atom3)
        atom2.angle_to(atom3)
        self.funct = 1

    def __contains__(self, obj):
        """ Quick and easy way to see if an Atom or a Bond is in this Angle """
        if isinstance(obj, Atom):
            return obj is self.atom1 or obj is self.atom2 or obj is self.atom3
        return ((self.atom1 in obj and self.atom2 in obj) or
                (self.atom2 in obj and self.atom3 in obj))

    def delete(self):
        """
        Deletes this angle from the atoms that make it up. This method removes
        this angle from the `angles` list for atom1, atom2, and atom3 as well as
        removing each atom form each others' angle partner lists
        """
        _delete_from_list(self.atom1.angles, self)
        _delete_from_list(self.atom2.angles, self)
        _delete_from_list(self.atom3.angles, self)

        _delete_from_list(self.atom1._angle_partners, self.atom2)
        _delete_from_list(self.atom1._angle_partners, self.atom3)
        _delete_from_list(self.atom2._angle_partners, self.atom1)
        _delete_from_list(self.atom2._angle_partners, self.atom3)
        _delete_from_list(self.atom3._angle_partners, self.atom1)
        _delete_from_list(self.atom3._angle_partners, self.atom2)

        self.atom1 = self.atom2 = self.atom3 = self.type = None

    def measure(self):
        """ Measures the current angle

        Returns
        -------
        measurement : float or None
            If the atoms have coordinates, returns the angle between the three
            atoms. If any coordinates are missing, returns None
        """
        if None in (self.atom1, self.atom2, self.atom3):
            return None
        try:
            return angle(self.atom1, self.atom2, self.atom3)
        except AttributeError:
            return None

    def umeasure(self):
        """ Same as measure(), but with units """
        m = self.measure()
        return m * u.degrees if m is not None else None

    def energy(self):
        """ Measures the current angle energy

        Returns
        -------
        energy : float or None
            Angle strain energy in kcal/mol. Return value is None if either the
            coordinates of either atom is not set or the angle type is not set
        """
        a = self.measure()
        if self.type is None or a is None:
            return None
        da = (a - self.type.theteq) * DEG_TO_RAD
        return self.type.k * da * da

    def uenergy(self):
        """ Same as energy(), but with units """
        ene = self.energy()
        return ene * u.kilocalories_per_mole if ene is not None else None

    def __repr__(self):
        return '<%s %r--%r--%r; type=%r>' % (type(self).__name__, self.atom1, self.atom2,
                                             self.atom3, self.type)

# ++++++++++++++++++++++++++++++++++++++++++++++++++++++++++++++++++++++++++++++

class AngleType(_ParameterType, _ListItem):
    """
    An angle type with a set of angle parameters

    Parameters
    ----------
    k : ``float``
        Force constant in kcal/mol/radians^2
    theteq : ``float``
        Equilibrium angle in Degrees
    list : :class:`TrackedList`
        A list of `AngleType`s in which this is a member

    Inherited Attributes
    --------------------
    idx : ``int``
        The index of this AngleType inside its containing list

    Notes
    -----
    Two `AngleType`s are equal if their `k` and `theteq` attributes are equal

    Examples
    --------
    >>> at1 = AngleType(10.0, 180.0)
    >>> at2 = AngleType(10.0, 180.0)
    >>> at1 is at2
    False
    >>> at1 == at2
    True
    >>> at1.idx # not part of any list or iterable
    -1

    As part of a list, they can be indexed

    >>> angle_list = []
    >>> angle_list.append(AngleType(10.0, 180.0, list=angle_list))
    >>> angle_list.append(AngleType(10.0, 180.0, list=angle_list))
    >>> angle_list[0].idx
    0
    >>> angle_list[1].idx
    1
    """
    def __init__(self, k, theteq, list=None):
        _ParameterType.__init__(self)
        self.k = _strip_units(k, u.kilocalories_per_mole/u.radians**2)
        self.theteq = _strip_units(theteq, u.degrees)
        self._idx = -1
        self.list = list

    @_exception_to_notimplemented
    def __eq__(self, other):
        return abs(self.k - other.k) < TINY and abs(self.theteq - other.theteq) < TINY

    def __repr__(self):
        return '<%s; k=%.3f, theteq=%.3f>' % (type(self).__name__, self.k, self.theteq)

    def __copy__(self):
        return AngleType(self.k, self.theteq)

    __getstate__ = _getstate_with_exclusions()

    def __hash__(self):
        return hash((round(self.k, _TINY_DIGITS), round(self.theteq, _TINY_DIGITS)))

    @property
    def uk(self):
        return self.k * u.kilocalories_per_mole / u.radians**2

    @property
    def utheteq(self):
        return  self.theteq * u.degrees

# ++++++++++++++++++++++++++++++++++++++++++++++++++++++++++++++++++++++++++++++

class Dihedral(_FourAtomTerm):
    """ A valence dihedral between 4 atoms separated by three covalent bonds.

    Parameters
    ----------
    atom1 : :class:`Atom`
        An atom on one end of the valence dihedral bonded to atom 2
    atom2 : :class:`Atom`
        An atom in the middle of the valence dihedral bonded to atom1 and atom3
    atom3 : :class:`Atom`
        An atom in the middle of the valence dihedral bonded to atom2 and atom4
    atom4 : :class:`Atom`
        An atom on the other end of the valence dihedral bonded to atom 3
    improper : ``bool``
        If True, this is an Amber-style improper torsion, where atom3 is the
        "central" atom bonded to atoms 1, 2, and 4 (atoms 1, 2, and 4 are *only*
        bonded to atom 3 in this instance)
    ignore_end : ``bool``
        If True, the end-group interactions for this torsion are ignored, either
        because it is involved in a ring where the end-group atoms are excluded
        or because it is one term in a multi-term dihedral expansion
    type : :class:`DihedralType`
        The DihedralType object containing the parameters for this dihedral

    Notes
    -----
    A Dihedral can contain bonds or atoms. A bond is contained if it exists
    between atoms 1 and 2, between atoms 2 and 3, or between atoms 3 and 4.

    Examples
    --------
    >>> a1, a2, a3, a4 = Atom(), Atom(), Atom(), Atom()
    >>> dihed = Dihedral(a1, a2, a3, a4)
    >>> Bond(a1,a2) in dihed and Bond(a3,a2) in dihed and Bond(a3,a4) in dihed
    True
    >>> a1 in dihed and a2 in dihed and a3 in dihed and a4 in dihed
    True
    >>> Bond(a1, a4) in dihed # this is not part of the angle definition
    False

    For improper torsions, the bond pattern is different

    >>> a1, a2, a3, a4 = Atom(), Atom(), Atom(), Atom()
    >>> dihed = Dihedral(a1, a2, a3, a4, improper=True)
    >>> Bond(a1,a3) in dihed and Bond(a2,a3) in dihed and Bond(a3,a4) in dihed
    True
    >>> Bond(a1,a2) in dihed # Not like a normal dihedral!
    False
    >>> a1 in dihed and a2 in dihed and a3 in dihed and a4 in dihed
    True
    """

    def __init__(self, atom1, atom2, atom3, atom4, improper=False, ignore_end=False, type=None):
        _FourAtomTerm.__init__(self, atom1, atom2, atom3, atom4)
        # improper _implies_ ignore_end
        ignore_end = improper or ignore_end
        # Log these dihedrals in each atom
        atom1.dihedrals.append(self)
        atom2.dihedrals.append(self)
        atom3.dihedrals.append(self)
        atom4.dihedrals.append(self)
        self.type = type
        self.improper = improper
        self.ignore_end = ignore_end
        if improper:
            self._funct = 4
        else:
            atom1.dihedral_to(atom2)
            atom1.dihedral_to(atom3)
            atom1.dihedral_to(atom4)
            atom2.dihedral_to(atom3)
            atom2.dihedral_to(atom4)
            atom3.dihedral_to(atom4)
            self._funct = None

    @property
    def funct(self):
        if self._funct is None:
            if self.type is not None and isinstance(self.type, DihedralTypeList):
                return 9
            elif self.type is not None and isinstance(self.type, RBTorsionType):
                return 3
            return 1
        return self._funct

    @funct.setter
    def funct(self, value):
        self._funct = value

    def __contains__(self, thing):
        """ Quick and easy way to find out if an Atom or Bond is in this Dihedral """
        if isinstance(thing, Atom):
            return _FourAtomTerm.__contains__(self, thing)
        # A dihedral is made up of 3 bonds
        if self.improper:
            # An improper is different... Atom 3 is the central atom
            return ((self.atom1 in thing and self.atom3 in thing) or
                    (self.atom2 in thing and self.atom3 in thing) or
                    (self.atom4 in thing and self.atom3 in thing))
        return ((self.atom1 in thing and self.atom2 in thing) or
                (self.atom2 in thing and self.atom3 in thing) or
                (self.atom3 in thing and self.atom4 in thing))

    def same_atoms(self, thing):
        """
        Determines if this dihedral has the same atoms (or atom indexes) as
        another object

        Parameters
        ----------
        thing : :class:`Dihedral` or other ``iterable``
            A Dihedral or an iterable with 4 indexes that will be used to
            identify whether this torsion has the same atoms

        Returns
        -------
        is_same : ``bool``
            True if ``thing`` and ``self`` have the same atoms. ``False``
            otherwise

        Notes
        -----
        This raises a ``TypeError`` if thing is not a Dihedral and is not
        iterable

        Raises
        ------
        TypeError
        """
        if isinstance(thing, Dihedral):
            # I'm comparing with another Dihedral here
            return ((self.atom1 is thing.atom1 and self.atom2 is thing.atom2 and
                     self.atom3 is thing.atom3 and self.atom4 is thing.atom4) or
                    (self.atom1 is thing.atom4 and self.atom2 is thing.atom3 and
                     self.atom4 is thing.atom1)
                   )
        thing = list(thing)
        # Here, atoms are expected to index from 0 (Python standard) if we
        # are comparing with a list or tuple
        if len(thing) != 4:
            raise TypeError('comparative %s has %d elements! Expect 4.' %
                            (type(thing).__name__, len(thing)))
        # Compare starting_index, since we may not have an index right now
        return ( (self.atom1.idx == thing[0] and
                self.atom2.idx == thing[1] and
                self.atom3.idx == thing[2] and
                self.atom4.idx == thing[3]) or
                (self.atom1.idx == thing[3] and
                self.atom2.idx == thing[2] and
                self.atom3.idx == thing[1] and
                self.atom4.idx == thing[0]) )

    def delete(self):
        """
        Deletes this dihedral from the atoms that make it up. This method
        removes this dihedral from the `dihedrals` list for atom1, atom2, atom3,
        and atom4 as well as removing each atom form each others' dihedral
        partner lists
        """
        _delete_from_list(self.atom1.dihedrals, self)
        _delete_from_list(self.atom2.dihedrals, self)
        _delete_from_list(self.atom3.dihedrals, self)
        _delete_from_list(self.atom4.dihedrals, self)

        if not self.improper:
            _delete_from_list(self.atom1._dihedral_partners, self.atom2)
            _delete_from_list(self.atom1._dihedral_partners, self.atom3)
            _delete_from_list(self.atom1._dihedral_partners, self.atom4)
            _delete_from_list(self.atom2._dihedral_partners, self.atom1)
            _delete_from_list(self.atom2._dihedral_partners, self.atom3)
            _delete_from_list(self.atom2._dihedral_partners, self.atom4)
            _delete_from_list(self.atom3._dihedral_partners, self.atom1)
            _delete_from_list(self.atom3._dihedral_partners, self.atom2)
            _delete_from_list(self.atom3._dihedral_partners, self.atom4)
            _delete_from_list(self.atom4._dihedral_partners, self.atom1)
            _delete_from_list(self.atom4._dihedral_partners, self.atom2)
            _delete_from_list(self.atom4._dihedral_partners, self.atom3)

        self.atom1 = self.atom2 = self.atom3 = self.atom4 = self.type = None

    def measure(self):
        """ Measures the current dihedral angle

        Returns
        -------
        measurement : float or None
            If the atoms have coordinates, returns the dihedral angle between the four atoms in
            degrees. If any coordinates are missing, returns None
        """
        if None in (self.atom1, self.atom2, self.atom3, self.atom4):
            return None
        try:
            return dihedral(self.atom1, self.atom2, self.atom3, self.atom4)
        except AttributeError:
            return None

    def umeasure(self):
        """ Same as measure(), but with units """
        m = self.measure()
        return m * u.degrees if m is not None else None

    def energy(self):
        """ Measures the current dihedral angle energy

        Returns
        -------
        energy : float or None
            Dihedral angle energy in kcal/mol. Return value is None if either
            the coordinates of either atom is not set or the angle type is not
            set
        """
        phi = self.measure()
        if phi is None or self.type is None:
            return None
        phi *=  DEG_TO_RAD
        if isinstance(self.type, DihedralType):
            return self.type.phi_k * (
                    1 + math.cos(self.type.per*phi - self.type.phase*DEG_TO_RAD)
            )
        elif isinstance(self.type, DihedralTypeList):
            e = 0
            for term in self.type:
                e += term.phi_k * (1 + math.cos(term.per*phi -
                                                term.phase*DEG_TO_RAD))
            e *= 0.5
            return e
        else:
            raise NotImplementedError('Only DihedralType and DihedralTypeList '
                                      'are supported for energy calculations')

    def uenergy(self):
        """ Same as energy(), but with units """
        ene = self.energy()
        return ene * u.kilocalories_per_mole if ene is not None else None

    def __repr__(self):
        if self.improper:
            name = '%s [imp]' % (type(self).__name__)
        elif self.ignore_end:
            name = '%s [ign]' % (type(self).__name__)
        else:
            name = type(self).__name__
        return '<%s; %r--%r--%r--%r; type=%r>' % (name, self.atom1,
                self.atom2, self.atom3, self.atom4, self.type)

# ++++++++++++++++++++++++++++++++++++++++++++++++++++++++++++++++++++++++++++++

class DihedralType(_ParameterType, _ListItem):
    """
    A dihedral type with a set of dihedral parameters

    Parameters
    ----------
    phi_k : ``float``
        The force constant in kcal/mol
    per : ``int``
        The dihedral periodicity
    phase : ``float``
        The dihedral phase in degrees
    scee : ``float``, optional
        1-4 electrostatic scaling factor. Default is 1.0
    scnb : ``float``, optional
        1-4 Lennard-Jones scaling factor. Default is 1.0
    list : :class:`TrackedList`
        A list of `DihedralType`s in which this is a member

    Inherited Attributes
    --------------------
    idx : ``int``
        The index of this DihedralType inside its containing list

    Notes
    -----
    Two :class:`DihedralType`s are equal if their `phi_k`, `per`, `phase`,
    `scee`, and `scnb` attributes are equal

    Examples
    --------
    >>> dt1 = DihedralType(10.0, 2, 180.0, 1.2, 2.0)
    >>> dt2 = DihedralType(10.0, 2, 180.0, 1.2, 2.0)
    >>> dt1 is dt2
    False
    >>> dt1 == dt2
    True
    >>> dt1.idx # not part of any list or iterable
    -1

    As part of a list, they can be indexed

    >>> dihedral_list = []
    >>> dihedral_list.append(DihedralType(10.0, 2, 180.0, 1.2, 2.0,
    ...                                   list=dihedral_list))
    >>> dihedral_list.append(DihedralType(10.0, 2, 180.0, 1.2, 2.0,
    ...                                   list=dihedral_list))
    >>> dihedral_list[0].idx
    0
    >>> dihedral_list[1].idx
    1
    """

    #===================================================

    def __init__(self, phi_k, per, phase, scee=1.0, scnb=1.0, list=None):
        """ DihedralType constructor """
        _ParameterType.__init__(self)
        self.locked = True
        self.phi_k = _strip_units(phi_k, u.kilocalories_per_mole)
        self.per = int(per)
        self.phase = _strip_units(phase, u.degrees)
        self.scee = scee
        self.scnb = scnb
        self.list = list
        self._idx = -1
        self.locked = True

    #===================================================

    @_exception_to_notimplemented
    def __eq__(self, other):
        return (abs(self.phi_k - other.phi_k) < TINY and self.per == other.per and
                abs(self.phase - other.phase) < TINY and abs(self.scee - other.scee) < TINY and
                abs(self.scnb - other.scnb) < TINY)

    def __repr__(self):
        retstr = ['<%s; phi_k=%.3f, per=%d, phase=%.3f, ' %
                  (type(self).__name__, self.phi_k, self.per, self.phase)]
        retstr.append(' scee=%.3f, scnb=%.3f>' % (self.scee, self.scnb))
        return ''.join(retstr)

    def __copy__(self):
        return DihedralType(self.phi_k, self.per, self.phase, self.scee, self.scnb)

    __getstate__ = _getstate_with_exclusions()

    def __hash__(self):
        return hash((round(self.phi_k, _TINY_DIGITS), round(self.per, _TINY_DIGITS),
                     round(self.phase, _TINY_DIGITS), round(self.scee, _TINY_DIGITS),
                     round(self.scnb, _TINY_DIGITS)))

    @property
    def uphi_k(self):
        return self.phi_k * u.kilocalories_per_mole

    @property
    def uphase(self):
        return self.phase * u.degrees

# ++++++++++++++++++++++++++++++++++++++++++++++++++++++++++++++++++++++++++++++

class RBTorsionType(_ParameterType, _ListItem):
    """
    A Ryckaert-Bellemans type with a set of dihedral parameters

    Parameters (and Attributes)
    ---------------------------
    c0 : float
        The coefficient of the constant term in kcal/mol
    c1 : float
        The coefficient of the linear term in kcal/mol
    c2 : float
        The coefficient of the quadratic term in kcal/mol
    c3 : float
        The coefficient of the cubic term in kcal/mol
    c4 : float
        The coefficient of the quartic term in kcal/mol
    c5 : float
        The coefficient of the quintic term in kcal/mol
    scee : float, optional
        1-4 electrostatic scaling factor. Default is 1.0
    scnb : float, optional
        1-4 van der Waals scaling factor. Default is 1.0
    list : TrackedList=None
        A list of `RBTorsionType`s in which this is a member

    Inherited Attributes
    --------------------
    idx : int
        The index of this RBTorsionType inside its containing list

    Notes
    -----
    Two `RBTorsionType`s are equal if their coefficients are all equal

    Examples
    --------
    >>> dt1 = RBTorsionType(10.0, 20.0, 30.0, 40.0, 50.0, 60.0)
    >>> dt2 = RBTorsionType(10.0, 20.0, 30.0, 40.0, 50.0, 60.0)
    >>> dt1 is dt2
    False
    >>> dt1 == dt2
    True
    >>> dt1.idx # not part of any list or iterable
    -1

    As part of a list, they can be indexed

    >>> rb_torsion_list = []
    >>> rb_torsion_list.append(RBTorsionType(10.0, 20.0, 30.0, 40.0, 50.0, 60.0,
    ...                                      list=rb_torsion_list))
    >>> rb_torsion_list.append(RBTorsionType(10.0, 20.0, 30.0, 40.0, 50.0, 60.0,
    ...                                      list=rb_torsion_list))
    >>> rb_torsion_list[0].idx
    0
    >>> rb_torsion_list[1].idx
    1
    """

    #===================================================

    def __init__(self, c0, c1, c2, c3, c4, c5, scee=1.0, scnb=1.0, list=None):
        _ParameterType.__init__(self)
        self.c0 = _strip_units(c0, u.kilocalories_per_mole)
        self.c1 = _strip_units(c1, u.kilocalories_per_mole)
        self.c2 = _strip_units(c2, u.kilocalories_per_mole)
        self.c3 = _strip_units(c3, u.kilocalories_per_mole)
        self.c4 = _strip_units(c4, u.kilocalories_per_mole)
        self.c5 = _strip_units(c5, u.kilocalories_per_mole)
        self.scee = scee
        self.scnb = scnb
        self.list = list
        self._idx = -1

    #===================================================

    @_exception_to_notimplemented
    def __eq__(self, other):
        return (abs(self.c0 - other.c0) < TINY and
                abs(self.c1 - other.c1) < TINY and
                abs(self.c2 - other.c2) < TINY and
                abs(self.c3 - other.c3) < TINY and
                abs(self.c4 - other.c4) < TINY and
                abs(self.c5 - other.c5) < TINY)

    def __copy__(self):
        return RBTorsionType(self.c0, self.c1, self.c2, self.c3, self.c4,
                             self.c5, self.scee, self.scnb)

    def __repr__(self):
        return ('<RBTorsionType; c0=%.3f; c1=%.3f; c2=%.3f; c3=%.3f; c4=%.3f; '
                'c5=%.3f; scee=%s; scnb=%s>' %
                (self.c0, self.c1, self.c2, self.c3, self.c4, self.c5,
                 self.scee, self.scnb))

    __getstate__ = _getstate_with_exclusions()

    def __hash__(self):
        return hash((round(self.c0, _TINY_DIGITS), round(self.c1, _TINY_DIGITS),
                     round(self.c2, _TINY_DIGITS), round(self.c3, _TINY_DIGITS),
                     round(self.c4, _TINY_DIGITS), round(self.c5, _TINY_DIGITS)))

    @property
    def uc0(self):
        return self.c0 * u.kilocalories_per_mole

    @property
    def uc1(self):
        return self.c2 * u.kilocalories_per_mole

    @property
    def uc2(self):
        return self.c2 * u.kilocalories_per_mole

    @property
    def uc3(self):
        return self.c3 * u.kilocalories_per_mole

    @property
    def uc4(self):
        return self.c4 * u.kilocalories_per_mole

    @property
    def uc5(self):
        return self.c5 * u.kilocalories_per_mole

# ++++++++++++++++++++++++++++++++++++++++++++++++++++++++++++++++++++++++++++++

class DihedralTypeList(list, _ListItem):
    """
    Dihedral types are a Fourier expansion of terms. In some cases, they are
    stored in a list like this one inside another TrackedList. In other cases,
    each term is a separate entry in the :class:`TrackedList`.

    In cases where `DihedralType`s are stored with every term in the same
    container, this object supports list assignment and indexing like
    :class:`DihedralType`.

    Parameters
    ----------
    *args : objects
        Any arguments that ``list`` would take.
    list : TrackedList, optional
        A list that "contains" this DihedralTypeList instance. This is a
        keyword-only argument. Default is ``None`` (i.e., belonging to no list)
    **kwargs : keyword argument list
        All other keyword arguments passed directly to the ``list`` constructor
    """
    def __init__(self, *args, **kwargs):
        if 'list' in kwargs:
            self.list = kwargs.pop('list')
        else:
            self.list = None
        list.__init__(self, *args, **kwargs)
        self._idx = -1
        self.used = False

    @classmethod
    def from_rbtorsion(cls, rbtorsion):
        """
        Creates a Fourier series of proper torsions from a Ryckaerts-Bellemans
        torsion.

        Parameters
        ----------
        rbtorsion : RBTorsionType
            The R-B torsion type to convert to a series of proper torsions

        Raises
        ------
        ValueError if all terms in rbtorsion are zero except for c0

        """
        c0 = rbtorsion.c0
        c1 = rbtorsion.c1
        c2 = rbtorsion.c2
        c3 = rbtorsion.c3
        c4 = rbtorsion.c4
        c5 = rbtorsion.c5

        phi = 0 * u.degrees
        fc0 = (4 * c0 + 4 * c1 + 4 * c3 - c4 + 4 * c5) / 8.
        fc1 = (-8 * c1 - 6 * c3 - 5 * c5) / 8
        fc2 = (c2 + c4) / 2
        fc3 = (-4 * c3 - 5 * c5) / 16
        fc4 = c4 / 8
        fc5 = -c5 / 16

        inst = cls()
        for i, f in enumerate((fc0, fc1, fc2, fc3, fc4, fc5)):
            if abs(f) > TINY:
                inst.append(DihedralType(f, i, phi, scee=rbtorsion.scee, scnb=rbtorsion.scnb))
        if len(inst) == 0:
            # All force constants were zeros:
            if abs(fc0) < TINY:
                inst.append(DihedralType(0.0, 0, phi, scee=rbtorsion.scee, scnb=rbtorsion.scnb))
            else:
                raise ValueError('Unable to convert RB torsion to propers.')
        return inst

    @_exception_to_notimplemented
    def __eq__(self, other):
        if len(self) != len(other): return False
        for t1, t2 in zip(self, other):
            if not t1 == t2:
                return False
        return True

    def append(self, other, override=False):
        """ Adds a DihedralType to the DihedralTypeList

        Parameters
        ----------
        other : :class:`DihedralType`
            The DihedralType instance to add to this list. It cannot have the
            same periodicity as any other DihedralType in the list
        override : bool, optional, default=False
            If True, this will override an existing torsion, but will raise a
            warning if it does so

        Raises
        ------
        TypeError if other is not an instance of :class:`DihedralTypeList`

        ParameterError if other has the same periodicity as another member in
        this list and override is False

        ParameterWarning if other has same periodicit as another member in this
        list and override is True
        """
        if not isinstance(other, DihedralType):
            raise TypeError('Can only add DihedralType to DihedralTypeList')
        for i, existing in enumerate(self):
            if existing.per == other.per:
                # Do not add duplicate periodicities
                if existing == other: return
                if override:
                    warnings.warn('Overriding DihedralType in DihedralTypeList '
                                  'with same periodicity', ParameterWarning)
                    self[i] = other
                else:
                    raise ParameterError('Cannot add two DihedralType instances with the same '
                                         'periodicity to the same DihedralTypeList')
        list.append(self, other)

    @property
    def penalty(self):
        penalty = None
        for dt in self:
            if dt.penalty is not None:
                if penalty is None:
                    penalty = dt.penalty
                else:
                    penalty = max(dt.penalty, penalty)
        return penalty

    def __repr__(self):
        return '<DihedralTypes %s>' % (list.__repr__(self))

    def __copy__(self):
        return DihedralTypeList([copy(x) for x in self])

    __getstate__ = _getstate_with_exclusions(['list', 'penalty'])

    def __hash__(self):
        return hash(tuple(self))

# ++++++++++++++++++++++++++++++++++++++++++++++++++++++++++++++++++++++++++++++

class UreyBradley(Bond):
    """
    A Urey-Bradley angle type with a set of parameters. It has the same
    functional form as a bond, but it is defined between two atoms forming a
    valence angle separated by two bonds.

    Parameters
    ----------
    atom1 : :class:`Atom`
        The first atom involved in the Urey-Bradley bond
    atom2 : :class:`Atom`
        The other atom involved in the Urey-Bradley bond
    type : :class:`BondType`
        The Urey-Bradley bond type that defines the parameters for this bond

    Notes
    -----
    You can test whether an :class:`Atom` is contained within the bond using the
    `in` operator. A :class:`MoleculeError` is raised if `atom1` and `atom2` are
    identical.  You can also test that a :class:`Bond` is contained in this
    Urey-Bradley valence angle

    Examples
    --------
    >>> a1, a2, a3 = Atom(), Atom(), Atom()
    >>> b1 = Bond(a1, a2)
    >>> b2 = Bond(a2, a3)
    >>> angle = Angle(a1, a2, a3)
    >>> urey = UreyBradley(a1, a3)
    >>> a1 in urey and a3 in urey
    True
    >>> b1 in urey and b2 in urey
    True
    """
    def __init__(self, atom1, atom2, type=None):
        """ Bond constructor """
        # Make sure we're not bonding me to myself
        if atom1 is atom2:
            raise MoleculeError('Cannot bond atom to itself! '
                                'Atoms are %s %s' % (atom1, atom2))
        # Order the atoms so the lowest atom # is first
        self.atom1 = atom1
        self.atom2 = atom2
        # Log this urey-bradley in the atoms
        atom1.urey_bradleys.append(self)
        atom2.urey_bradleys.append(self)
        # Load the force constant and equilibrium distance
        self.type = type

    def __contains__(self, thing):
        " Quick and easy way to see if an Atom or Bond is in this Urey-Bradley "
        if isinstance(thing, Atom):
            return thing is self.atom1 or thing is self.atom2
        # If this is a bond things are a bit more complicated since we don't
        # know the central atom of this Urey-Bradley. We need to make sure that
        # one of the atoms of the bond is either atom1 or atom2 and that the
        # OTHER atom in Bond "thing" has the OTHER atom in this Urey-Bradley in
        # its list of bonded partners.
        if not thing.atom1 in self:
            if not thing.atom2 in self:
                # Neither atom is in this Urey-Bradley...
                return False
            # If we are here, thing.atom2 is in self
            end1 = thing.atom2
            cent = thing.atom1
        else:
            # If we are here, thing.atom1 is in self
            end1 = thing.atom1
            cent = thing.atom2
        # If we are here, end1 and cent are set. Look through the bond
        # partners of cent(er) and see if any of them is in this
        # Urey-Bradley (but ONLY if that atom is not the original end1)
        for atm in cent.bond_partners:
            if atm is end1: continue
            if atm in self:
            # If we got here, we found both atoms in this Urey-Bradley
            # separated by 2 bonds, so "thing" IS in this Urey-Bradley
                return True
        # If we got here, we could not find the other atom connected by 2
        # bonds
        return False

    def delete(self):
        """
        Deletes this Urey-Bradley from the atoms that make it up. This method
        removes this urey-bradley from the `urey_bradleys` list for atom1 and
        atom2.
        """
        _delete_from_list(self.atom1.urey_bradleys, self)
        _delete_from_list(self.atom2.urey_bradleys, self)

        self.atom1 = self.atom2 = self.type = None

    def __repr__(self):
        return '<%s %r--%r; type=%r>' % (type(self).__name__, self.atom1, self.atom2, self.type)

# ++++++++++++++++++++++++++++++++++++++++++++++++++++++++++++++++++++++++++++++

class Improper(_FourAtomTerm):
    """
    A CHARMM-style improper torsion between 4 atoms. The first atom must be the
    central atom, as shown in the schematic below

                      A3
                      |
                      |
             A4 ----- A1 ----- A2

    Parameters
    ----------
    atom1 : :class:`Atom`
        The central atom A1 in the schematic above
    atom2 : :class:`Atom`
        An atom in the improper, A2 in the schematic above
    atom3 : :class:`Atom`
        An atom in the improper, A3 in the schematic above
    atom4 : :class:`Atom`
        An atom in the improper, A4 in the schematic above
    type : :class:`ImproperType`
        The ImproperType object containing the parameters for this improper
        torsion

    Notes
    -----
    An Improper torsion can contain bonds or atoms. A bond is contained if it
    exists between atom 1 and any other atom. Raises :class:`MoleculeError` if any
    of the atoms are duplicates.

    Examples
    --------
    >>> a1, a2, a3, a4 = Atom(), Atom(), Atom(), Atom()
    >>> imp = Improper(a1, a2, a3, a4)
    >>> Bond(a1, a2) in imp and Bond(a1, a3) in imp and Bond(a1, a4) in imp
    True
    >>> Bond(a2, a3) in imp
    False
    """
    def __init__(self, atom1, atom2, atom3, atom4, type=None):
        _FourAtomTerm.__init__(self, atom1, atom2, atom3, atom4)
        # Log these impropers in each atom
        atom1.impropers.append(self)
        atom2.impropers.append(self)
        atom3.impropers.append(self)
        atom4.impropers.append(self)
        # Load the force constant and equilibrium angle
        self.type = type
        self.funct = 2

    def __contains__(self, thing):
        """
        Quick and easy way to find out if an Atom or Bond is in this Improper
        """
        if isinstance(thing, Atom):
            return _FourAtomTerm.__contains__(self, thing)
        # Treat it like a Bond
        return ((self.atom1 in thing and self.atom2 in thing) or
                (self.atom1 in thing and self.atom3 in thing) or
                (self.atom1 in thing and self.atom4 in thing))

    def same_atoms(self, thing):
        """
        An improper has the same 4 atoms if atom1 is the same for both and the
        other 3 can be in any order
        """
        if isinstance(thing, Improper):
            # I'm comparing with another Improper here. Central atom must be
            # the same. Others can be in any order
            if self.atom1 is not thing.atom1:
                return False
            # Make a set with the remaining atoms. If they are equal, the
            # impropers are equivalent
            selfset = set([self.atom2, self.atom3, self.atom4])
            otherset = set([thing.atom2, thing.atom3, thing.atom4])
            return selfset == otherset
        thing = list(thing)
        # Here, atoms are expected to index from 0 (Python standard) if we
        # are comparing with a list or tuple
        if len(thing) != 4:
            raise MoleculeError('Impropers have 4 atoms, not %s' % len(thing))
        if self.atom1.idx != thing[0]:
            return False
        selfset = set([self.atom2.idx, self.atom3.idx, self.atom4.idx])
        otherset = set([thing[1], thing[2], thing[3]])
        return selfset == otherset

    def measure(self):
        """ Measures the current torsional angle

        Returns
        -------
        measurement : float or None
            If the atoms have coordinates, returns the torsional angle between
            the four atoms. If any coordinates are missing, returns None
        """
        if None in (self.atom1, self.atom2, self.atom3, self.atom4):
            return None
        try:
            return dihedral(self.atom1, self.atom2, self.atom3, self.atom4)
        except AttributeError:
            return None

    def umeasure(self):
        """ Same as measure(), but with units """
        m = self.measure()
        return m * u.degrees if m is not None else None

    def energy(self):
        """ Measures the current dihedral angle energy

        Returns
        -------
        energy : float or None
            Dihedral angle energy in kcal/mol. Return value is None if either
            the coordinates of either atom is not set or the angle type is not
            set
        """
        phi = self.measure()
        if phi is None or self.type is None:
            return None
        dphi = (self.type.psi_eq - phi) * DEG_TO_RAD
        return self.type.psi_k * dphi * dphi

    def uenergy(self):
        """ Same as energy(), but with units """
        ene = self.energy()
        return ene * u.kilocalories_per_mole if ene is not None else None

    def delete(self):
        """
        Deletes this Improper from the atoms that make it up. This method
        removes this Improper from the `impropers` list for atom1, atom2, atom3,
        and atom4
        """
        _delete_from_list(self.atom1.impropers, self)
        _delete_from_list(self.atom2.impropers, self)
        _delete_from_list(self.atom3.impropers, self)
        _delete_from_list(self.atom4.impropers, self)

        self.atom1 = self.atom2 = self.atom3 = self.atom4 = self.type = None

    def __repr__(self):
        return '<%s; %r--(%r,%r,%r); type=%r>' % (type(self).__name__,
                self.atom1, self.atom2, self.atom3, self.atom4, self.type)

# ++++++++++++++++++++++++++++++++++++++++++++++++++++++++++++++++++++++++++++++

class ImproperType(_ParameterType, _ListItem):
    """
    An improper type with a set of improper torsion parameters

    Parameters
    ----------
    psi_k : ``float``
        Force constant in kcal/mol/radians^2
    psi_eq : ``float``
        Equilibrium torsion angle in Degrees
    list : :class:`TrackedList`
        A list of `ImproperType`s in which this is a member

    Inherited Attributes
    --------------------
    idx : ``int``
        The index of this ImproperType inside its containing list

    Notes
    -----
    Two `ImproperType`s are equal if their `psi_k` and `psi_eq` attributes are
    equal

    Examples
    --------
    >>> it1 = ImproperType(10.0, 180.0)
    >>> it2 = ImproperType(10.0, 180.0)
    >>> it1 is it2
    False
    >>> it1 == it2
    True
    >>> it1.idx # Not part of any list or iterable
    -1

    As part of a list, they can be indexed

    >>> improper_list = []
    >>> improper_list.append(ImproperType(10.0, 180.0, list=improper_list))
    >>> improper_list.append(ImproperType(10.0, 180.0, list=improper_list))
    >>> improper_list[0].idx
    0
    >>> improper_list[1].idx
    1
    """
    def __init__(self, psi_k, psi_eq, list=None):
        _ParameterType.__init__(self)
        self.psi_k = _strip_units(psi_k, u.kilocalories_per_mole/u.radians**2)
        self.psi_eq = _strip_units(psi_eq, u.degrees)
        self.list = list
        self._idx = -1

    @_exception_to_notimplemented
    def __eq__(self, other):
        return (abs(self.psi_k - other.psi_k) < TINY and
                abs(self.psi_eq - other.psi_eq) < TINY)

    def __repr__(self):
        return '<%s; psi_k=%.3f, psi_eq=%.3f>' % (type(self).__name__, self.psi_k, self.psi_eq)

    def __copy__(self):
        return ImproperType(self.psi_k, self.psi_eq)

    __getstate__ = _getstate_with_exclusions()

    def __hash__(self):
        return hash((round(self.psi_k, _TINY_DIGITS), round(self.psi_eq, _TINY_DIGITS)))

    @property
    def upsi_k(self):
        return self.psi_k * u.kilocalories_per_mole / u.radians ** 2

    @property
    def upsi_eq(self):
        return self.psi_eq * u.degrees

# ++++++++++++++++++++++++++++++++++++++++++++++++++++++++++++++++++++++++++++++

class Cmap(object):
    """
    A coupled-torsion correction map term defined between 5 atoms connected by
    four covalent bonds. This is a coupled-torsion potential in which the
    torsions are consecutive.

    Parameters
    ----------
    atom1 : :class:`Atom`
        An atom on one end of the valence coupled-torsion bonded to atom2
    atom2 : :class:`Atom`
        An atom in the middle of the CMAP bonded to atoms 1 and 3
    atom3 : :class:`Atom`
        An atom in the middle of the CMAP bonded to atoms 2 and 4
    atom4 : :class:`Atom`
        An atom in the middle of the CMAP bonded to atoms 3 and 5
    atom5 : :class:`Atom`
        An atom in the middle of the CMAP bonded to atom 4
    type : :class:`CmapType`
        The CmapType object containing the parameter map for this term

    Notes
    -----
    A CMAP can contain bonds or atoms. A bond is contained if it exists between
    atoms 1 and 2, between atoms 2 and 3, between atoms 3 and 4, or between
    atoms 4 and 5.

    Examples
    --------
    >>> a1, a2, a3, a4, a5 = Atom(), Atom(), Atom(), Atom(), Atom()
    >>> cmap = Cmap(a1, a2, a3, a4, a5)
    >>> Bond(a1, a2) in cmap and Bond(a2, a3) in cmap
    True
    >>> Bond(a1, a3) in cmap
    False
    """
    def __init__(self, atom1, atom2, atom3, atom4, atom5, type=None):
        # Make sure we're not CMAPping me to myself
        atmlist = [atom1, atom2, atom3, atom4, atom5]
        for i in range(len(atmlist)):
            for j in range(i+1, len(atmlist)):
                if atmlist[i] is atmlist[j]:
                    raise MoleculeError('Cannot cmap atom to itself! '
                                        'Atoms are %s %s' % (atmlist[i],
                                                             atmlist[j]))
        # Set up instances
        self.atom1 = atom1
        self.atom2 = atom2
        self.atom3 = atom3
        self.atom4 = atom4
        self.atom5 = atom5
        # Log these cmaps in each atom
        atom1.cmaps.append(self)
        atom2.cmaps.append(self)
        atom3.cmaps.append(self)
        atom4.cmaps.append(self)
        atom5.cmaps.append(self)
        # Load the CMAP interpolation table
        self.type = type
        self.funct = 1

    @classmethod
    def extended(cls, atom1, atom2, atom3, atom4, atom5, atom6, atom7, atom8, type=None):
        """
        Alternative constructor for correction maps defined with 8 atoms (each
        torsion being separately specified). Correction maps are, to the best of
        my knowledge, used to parametrized "consecutive" torsions (i.e., atoms
        2, 3, and 4 are common to both torsions). However, the CHARMM definition
        specifies the torsions separately.

        If the torsions are _not_ consecutive (i.e., if atoms 2, 3, and 4 are
        not the same as atoms 5, 6, and 7), NotImplementedError is raised.

        Parameters
        ----------
        atom1 : :class:`Atom`
            The first atom of the first torsion
        atom2 : :class:`Atom`
            The second atom of the first torsion
        atom3 : :class:`Atom`
            The third atom of the first torsion
        atom4 : :class:`Atom`
            The fourth atom of the first torsion
        atom5 : :class:`Atom`
            The first atom of the second torsion
        atom6 : :class:`Atom`
            The second atom of the second torsion
        atom7 : :class:`Atom`
            The third atom of the second torsion
        atom8 : :class:`Atom`
            The fourth atom of the second torsion
        type : :class:`CmapType`
            The CmapType object containing the parameter map for this term
        """
        if atom2 is not atom5 or atom3 is not atom6 or atom7 is not atom4:
            raise NotImplementedError('Only consecutive coupled-torsions are '
                                      'supported by CMAPs currently')
        return cls(atom1, atom2, atom3, atom4, atom8, type=type)

    def __contains__(self, thing):
        """
        Quick and easy way to find out an atom or bond is in this
        coupled-torsion
        """
        if isinstance(thing, Atom):
            return (thing is self.atom1 or thing is self.atom2 or
                    thing is self.atom3 or thing is self.atom4 or
                    thing is self.atom5)
        return ((self.atom1 in thing and self.atom2 in thing) or
                (self.atom2 in thing and self.atom3 in thing) or
                (self.atom3 in thing and self.atom4 in thing) or
                (self.atom4 in thing and self.atom5 in thing))

    def same_atoms(self, thing):
        """
        A coupled-torsion is equivalent if the 5 atoms are in the same or
        reverse order Allow comparison with another type of cmap or with a
        sequence of 5 indexes
        """
        if isinstance(thing, Cmap):
            # I'm comparing with another Improper here. Central atom must be the
            # same. Others can be in any order
            return ((self.atom1 is thing.atom1 and self.atom2 is thing.atom2 and
                    self.atom3 is thing.atom3 and self.atom4 is thing.atom4 and
                    self.atom5 is thing.atom5) or
                    (self.atom1 is thing.atom5 and self.atom2 is thing.atom4 and
                    self.atom3 is thing.atom3 and self.atom4 is thing.atom2 and
                    self.atom5 is thing.atom1))
        thing = list(thing)
        # Here, atoms are expected to index from 0 (Python standard) if we
        # are comparing with a list or tuple
        if len(thing) != 5:
            raise MoleculeError('CMAP can compare to 5 elements, not %d' % len(thing))
        return ((self.atom1.idx == thing[0] and self.atom2.idx == thing[1] and
                 self.atom3.idx == thing[2] and self.atom4.idx == thing[3] and
                 self.atom5.idx == thing[4]) or
                (self.atom1.idx == thing[4] and self.atom2.idx == thing[3] and
                 self.atom3.idx == thing[2] and self.atom4.idx == thing[1] and
                 self.atom5.idx == thing[0]))

    def delete(self):
        """
        Deletes this Cmap from the atoms that make it up. This method removes
        the Cmap from the `cmaps` list for atom1, atom2, atom3, atom4, and atom5
        """
        _delete_from_list(self.atom1.cmaps, self)
        _delete_from_list(self.atom2.cmaps, self)
        _delete_from_list(self.atom3.cmaps, self)
        _delete_from_list(self.atom4.cmaps, self)
        _delete_from_list(self.atom5.cmaps, self)

        self.atom1 = self.atom2 = self.atom3 = self.atom4 = self.atom5 = self.type = None

    def __repr__(self):
        return '<%s; %r--%r--%r--%r--%r; type=%r>' % (type(self).__name__,
                self.atom1, self.atom2, self.atom3, self.atom4, self.atom5, self.type)

# ++++++++++++++++++++++++++++++++++++++++++++++++++++++++++++++++++++++++++++++

class CmapType(_ParameterType, _ListItem):
    """
    A CMAP type with a potential energy interpoloation grid mapping out the 2-D
    potential of coupled torsions.

    Parameters
    ----------
    resolution : ``int``
        The number of grid points in the correction map potential in both
        torsion dimensions
    grid : ``iterable of floats``
        This must be a 1-dimensional list of grid values. The dimension must be
        `resolution*resolution`, and must be row-major (i.e., the second
        dimension changes the fastest) when indexed with 2 indices.
    list : :class:`TrackedList`
        A list of `CmapType`s in which this is a member

    Attributes
    ----------
    resolution : ``int``
        Potential grid resolution (see description in Parameters)
    grid : :class:`_CmapGrid`
        A _CmapGrid object defining the interpolating potential energy grid,
        with each point having the units kcal/mol
    comments : ``list(str)``
        List of strings that represent comments about this parameter type
    list : :class:`TrackedList`
        If not None, this is a list in which this instance _may_ be a member
    idx : ``int``
        The index of this CmapType inside its containing list

    Notes
    -----
    Two `CmapType`s are equal if their resolution is the same and each grid
    point is the same to within 1E-8

    See the docs for `_CmapGrid` for information on how to access the
    interpolating grid data if necessary.

    Raises
    ------
    TypeError is raised if the grid does not have the correct number of elements
    for the given resolution

    Examples
    --------
    >>> ct = CmapType(2, [0, 1, 2, 3])
    >>> ct.grid[0,0], ct.grid[0]
    (0, 0)
    >>> ct.grid[0,1], ct.grid[1]
    (1, 1)
    >>> ct.grid[1,0], ct.grid[2]
    (2, 2)
    >>> ct.grid[1,1], ct.grid[3]
    (3, 3)
    >>> ct.idx # not part of a list or iterable
    -1
    """
    def __init__(self, resolution, grid, comments=None, list=None):
        _ParameterType.__init__(self)
        self.resolution = resolution
        self.grid = _CmapGrid(resolution, grid)
        if len(grid) != self.resolution * self.resolution:
            raise TypeError('CMAP grid does not match expected resolution')
        if comments is None:
            self.comments = []
        else:
            self.comments = comments
        self._idx = -1
        self.list = list

    @_exception_to_notimplemented
    def __eq__(self, other):
        return (self.resolution == other.resolution and
                all(abs(i - j) < TINY for i, j in zip(self.grid, other.grid)))

    def __repr__(self):
        return '<%s; resolution=%d>' % (type(self).__name__, self.resolution)

    def __copy__(self):
        return CmapType(self.resolution, copy(self.grid._data),
                        self.comments[:])

    __getstate__ = _getstate_with_exclusions()

    def __hash__(self):
        return hash((self.resolution, self.grid))

# ++++++++++++++++++++++++++++++++++++++++++++++++++++++++++++++++++++++++++++++

class _CmapGrid(object):
    """
    A grid object for storing Correction map data. Data can be accessed in one
    of two ways; either with 1 or 2 indexes. If 2 indexes [i,j] are given, the
    index into the flattened array is i*resolution+j. Indexing starts from 0.

    The _CmapGrid usually has ranges for the two angles from -180 to 180. Some
    places will expect the range to be 0-360 degrees (e.g., OpenMM). The
    switch_range method returns a _CmapGrid with the "other" range than the
    current object.  i.e., if the current range is from 0 to 360 degrees, the
    _CmapGrid returned by `switch_range` will be from -180 to 180, and vice
    versa.

    Example:
    >>> g = _CmapGrid(2, [0, 1, 2, 3])
    >>> print('%s %s' % (g[0], g[0,0]))
    0 0
    >>> print('%s %s' % (g[1], g[0,1]))
    1 1
    >>> print(g[1,0])
    2
    >>> g[1,1] = 10
    >>> print(g[3])
    10
    >>> print(g.switch_range())
    [10.0000, 2.0000
     1.0000, 0.0000]
    """

    def __init__(self, resolution, data=None):
        self.resolution = resolution
        if data is None:
            self._data = [0 for i in range(self.resolution*self.resolution)]
        else:
            self._data = _strip_units(data, u.kilocalories_per_mole)

    @property
    def transpose(self):
        """ The transpose of the potential grid """
        if hasattr(self, '_transpose'):
            return self._transpose
        _transpose = []
        size = len(self._data)
        for i in range(self.resolution):
            piece = [self[j] for j in range(i, size, self.resolution)]
            _transpose += piece
        self._transpose = _CmapGrid(self.resolution, _transpose)
        return self._transpose

    T = transpose

    def __getitem__(self, idx):
        if isinstance(idx, tuple):
            if idx[0] >= self.resolution or idx[1] >= self.resolution:
                raise IndexError('_CmapGrid: Index out of range')
            return self._data[self.resolution*idx[0]+idx[1]]
        return self._data[idx]

    def __setitem__(self, idx, val):
        if isinstance(idx, tuple):
            if idx[0] >= self.resolution or idx[1] >= self.resolution:
                raise IndexError('_CmapGrid: Index out of range')
            self._data[self.resolution*idx[0]+idx[1]] = _strip_units(val, u.kilocalories_per_mole)
        else:
            try:
                indices = range(*idx.indices(len(self._data)))
            except AttributeError:
                self._data[idx] = _strip_units(val, u.kilocalories_per_mole)
            else:
                try:
                    lenval = len(val)
                except TypeError:
                    lenval = 1
                if lenval == 1:
                    for x in indices:
                        self._data[x] = _strip_units(val, u.kilocalories_per_mole)
                elif lenval != len(indices):
                    raise ValueError('Wrong number of values setting a slice')
                else:
                    for x, y in zip(indices, val):
                        self._data[x] = _strip_units(y, u.kilocalories_per_mole)

    def __len__(self):
        return len(self._data)

    def __iter__(self):
        return iter(self._data)

    def __repr__(self):
        return '<_CmapGrid: %dx%d>' % (self.resolution, self.resolution)

    def __str__(self):
        retstr = '[%.4f,' % self._data[0]
        fmt = ' %.4f'
        for i, val in enumerate(self):
            if i == 0: continue
            retstr += fmt % val
            if (i+1) % self.resolution == 0 and i != len(self._data) - 1:
                retstr += '\n'
            elif i != len(self) - 1:
                retstr += ','
        return retstr + ']'

    @_exception_to_notimplemented
    def __eq__(self, other):
        if self.resolution != other.resolution:
            return False
        for x, y in zip(self, other):
            if abs(x - y) > TINY:
                return False
        return True

    def switch_range(self):
        """
        Returns a grid object whose range is 0 to 360 degrees in both dimensions
        instead of -180 to 180 degrees (or -180 to 180 degrees if the range is
        already 0 to 360 degrees)
        """
        res = self.resolution
        mid = res // 2
        newgrid = _CmapGrid(res)
        for i in range(res):
            ii = (i + mid) % res
            for j in range(res):
                jj = (j + mid) % res
                # Start from the middle
                newgrid[i, j] = self[ii, jj]
        return newgrid

    def __copy__(self):
        return _CmapGrid(self.resolution, copy(self._data))

    def __hash__(self):
        return hash(tuple([round(x, _TINY_DIGITS) for x in self]))

# ++++++++++++++++++++++++++++++++++++++++++++++++++++++++++++++++++++++++++++++

class TrigonalAngle(_FourAtomTerm):
    """
    A trigonal-angle term in the AMOEBA force field. It exists in a pattern like
    the one shown below

                                A1
                                |
                                |
                          A4----A2----A3

    Parameters
    ----------
    atom1 : :class:`Atom`
        The first atom involved in the trigonal angle
    atom2 : :class:`Atom`
        The central atom involved in the trigonal angle
    atom3 : :class:`Atom`
        The third atom involved in the trigonal angle
    atom4 : :class:`Atom`
        The fourth atom involved in the trigonal angle
    type : :class:`AngleType`
        The angle type containing the parameters

    Notes
    -----
    Either `Atom`s or `Bond`s can be contained within this trigonal angle
    """
    def __init__(self, atom1, atom2, atom3, atom4, type=None):
        _FourAtomTerm.__init__(self, atom1, atom2, atom3, atom4)
        self.type = type

    def __contains__(self, thing):
        if isinstance(thing, Atom):
            return _FourAtomTerm.__contains__(self, thing)
        return ((self.atom1 in thing and self.atom2 in thing) or
                (self.atom2 in thing and self.atom3 in thing) or
                (self.atom2 in thing and self.atom4 in thing))

    def __repr__(self):
        return '<%s; %r--(%r,%r,%r); type=%r>' % (type(self).__name__,
                self.atom2, self.atom1, self.atom3, self.atom4, self.type)

# ++++++++++++++++++++++++++++++++++++++++++++++++++++++++++++++++++++++++++++++

class OutOfPlaneBend(_FourAtomTerm):
    """
    Out-of-plane bending term in the AMOEBA force field. The bond pattern is the
    same as :class:`TrigonalAngle`

    Parameters
    ----------
    atom1 : :class:`Atom`
        The first atom involved in the trigonal angle
    atom2 : :class:`Atom`
        The central atom involved in the trigonal angle
    atom3 : :class:`Atom`
        The third atom involved in the trigonal angle
    atom4 : :class:`Atom`
        The fourth atom involved in the trigonal angle
    type : :class:`OutOfPlaneBendType`
        The angle type containing the parameters

    Notes
    -----
    Either `Atom`s or `Bond`s can be contained within this trigonal angle
    """
    def __init__(self, atom1, atom2, atom3, atom4, type=None):
        _FourAtomTerm.__init__(self, atom1, atom2, atom3, atom4)
        self.type = type

    def __contains__(self, thing):
        if isinstance(thing, Atom):
            return _FourAtomTerm.__contains__(self, thing)
        return ((self.atom1 in thing and self.atom2 in thing) or
                (self.atom2 in thing and self.atom3 in thing) or
                (self.atom2 in thing and self.atom4 in thing))

    def __repr__(self):
        return '<%s; %r--(%r,%r,%r); type=%r>' % (type(self).__name__,
                self.atom2, self.atom1, self.atom3, self.atom4, self.type)

# ++++++++++++++++++++++++++++++++++++++++++++++++++++++++++++++++++++++++++++++

class OutOfPlaneBendType(_ParameterType, _ListItem):
    """
    An angle type with a set of angle parameters

    Parameters
    ----------
    k : ``float``
        Force constant in kcal/mol/radians^2
    list : :class:`TrackedList`
        A list of `OutOfPlaneBendType`s in which this is a member

    Inherited Attributes
    --------------------
    idx : ``int``
        The index of this OutOfPlaneBendType inside its containing list

    Notes
    -----
    Two `OutOfPlaneBendType`s are equal if their `k` attribute is equal

    Examples
    --------
    >>> ot1 = OutOfPlaneBendType(10.0)
    >>> ot2 = OutOfPlaneBendType(10.0)
    >>> ot1 is ot2
    False
    >>> ot1 == ot2
    True
    >>> ot1.idx # not part of any list or iterable
    -1

    As part of a list, they can be indexed

    >>> oopbend_list = []
    >>> oopbend_list.append(OutOfPlaneBendType(10.0, list=oopbend_list))
    >>> oopbend_list.append(OutOfPlaneBendType(10.0, list=oopbend_list))
    >>> oopbend_list[0].idx
    0
    >>> oopbend_list[1].idx
    1
    """
    def __init__(self, k, list=None):
        _ParameterType.__init__(self)
        self.k = _strip_units(k, u.kilocalories_per_mole/u.radians**2)
        self._idx = -1
        self.list = list

    @_exception_to_notimplemented
    def __eq__(self, other):
        return abs(self.k - other.k) < TINY

    def __repr__(self):
        return '<%s; k=%.3f>' % (type(self).__name__, self.k)

    def __copy__(self):
        return OutOfPlaneBendType(self.k)

    __getstate__ = _getstate_with_exclusions()

    def __hash__(self):
        return hash(round(self.k, _TINY_DIGITS))

    @property
    def uk(self):
        return self.k * u.kilocalories_per_mole / u.radians**2

# ++++++++++++++++++++++++++++++++++++++++++++++++++++++++++++++++++++++++++++++

class PiTorsion(object):
    r"""
    Defines a pi-torsion term in the AMOEBA force field. The Pi-torsion is
    defined around a sp2-hybridized pi-delocalized orbital (like an amide) by 6
    atoms, as shown in the schematic below.


         A2           A5-AAA
           \         /
            \       /
             A3---A4
            /       \
           /         \
     AAA-A1           A6

    In the above schematic, A3 and A4 are sp2-hybridized, and atoms A2 and A6
    are bonded *only* to A3 and A4, respectively. Atoms A1 and A5 are each
    bonded to 3 other atoms.

    Parameters
    ----------
    atom1 : :class:`Atom`
        atom A1 in the schematic above
    atom2 : :class:`Atom`
        atom A2 in the schematic above
    atom3 : :class:`Atom`
        atom A3 in the schematic above
    atom4 : :class:`Atom`
        atom A4 in the schematic above
    atom5 : :class:`Atom`
        atom A5 in the schematic above
    atom6 : :class:`Atom`
        atom A6 in the schematic above
    type : :class:`DihedralType`
        The parameters for this Pi-torsion

    Notes
    -----
    Both :class:`Bond`s and :class:`Atom`s can be contained in a pi-torsion
    """
    def __init__(self, atom1, atom2, atom3, atom4, atom5, atom6, type=None):
        self.atom1 = atom1
        self.atom2 = atom2
        self.atom3 = atom3
        self.atom4 = atom4
        self.atom5 = atom5
        self.atom6 = atom6
        self.type = type

    def __contains__(self, thing):
        if isinstance(thing, Atom):
            return (thing is self.atom1 or thing is self.atom2 or
                    thing is self.atom3 or thing is self.atom4 or
                    thing is self.atom5 or thing is self.atom6)
        # Assume Bond
        return ((self.atom2 in thing and self.atom3 in thing) or
                (self.atom1 in thing and self.atom3 in thing) or
                (self.atom3 in thing and self.atom4 in thing) or
                (self.atom4 in thing and self.atom5 in thing) or
                (self.atom4 in thing and self.atom6 in thing))

    def __repr__(self):
        return '<%s; (%r,%r)--%r--%r--(%r,%r); type=%r>' % (type(self).__name__,
                self.atom1, self.atom2, self.atom3, self.atom4, self.atom5,
                self.atom6, self.type)

# ++++++++++++++++++++++++++++++++++++++++++++++++++++++++++++++++++++++++++++++

class StretchBend(object):
    """
    This term models the stretching and bending of a standard valence angle, and
    is used in the AMOEBA force field

    Parameters
    ----------
    atom1 : :class:`Atom`
        The first atom on one end of the angle
    atom2 : :class:`Atom`
        The central atom in the angle
    atom3 : :class:`Atom`
        The atom on the other end of the angle
    type : :class:`StretchBendType`
        The type containing the stretch-bend parameters

    Notes
    -----
    Both :class:`Bond`s and :class:`Atom`s can be contained in a stretch-bend term
    """
    def __init__(self, atom1, atom2, atom3, type=None):
        self.atom1 = atom1
        self.atom2 = atom2
        self.atom3 = atom3
        self.type = type

    def __contains__(self, thing):
        if isinstance(thing, Atom):
            return (self.atom1 is thing or self.atom2 is thing or
                    self.atom3 is thing)
        return ((self.atom1 in thing and self.atom2 in thing) or
                (self.atom2 in thing and self.atom3 in thing))

    def __repr__(self):
        return '<%s; %r--%r--%r; type=%r>' % (type(self).__name__,
                self.atom1, self.atom2, self.atom3, self.type)

# ++++++++++++++++++++++++++++++++++++++++++++++++++++++++++++++++++++++++++++++

class StretchBendType(_ParameterType, _ListItem):
    """
    A stretch-bend type with two distances and an angle in AMOEBA

    Parameters
    ----------
    k1 : ``float``
        First force constant in kcal/mol/(radians*angstroms)
    k2 : ``float``
        Second force constant in kcal/mol/(radians*angstroms)
    req1 : ``float``
        Equilibrium bond distance for bond between the first and second atoms in
        Angstroms
    req2 : ``float``
        Equilibrium bond distance for bond between the second and third atoms in
        Angstroms
    theteq : ``float``
        Equilibrium angle in degrees
    list : :class:`TrackedList`
        A list of `StretchBendType`s in which this is a member

    Inherited Attributes
    --------------------
    idx : ``int``
        The index of this StretchBendType inside its containing list

    Notes
    -----
    Two `StretchBendType`s are equal if their `req1`, `req2`, `theteq`, and `k`
    attributes are equal

    Examples
    --------
    >>> sbt1 = StretchBendType(10.0, 10.0, 1.0, 1.0, 180.0)
    >>> sbt2 = StretchBendType(10.0, 10.0, 1.0, 1.0, 180.0)
    >>> sbt1 is sbt2
    False
    >>> sbt1 == sbt2
    True
    >>> sbt1.idx # Not part of any list or iterable
    -1

    As part of a list, they can be indexed

    >>> strbnd_list = []
    >>> strbnd_list.append(StretchBendType(10.0, 10.0, 1.0, 1.0, 180.0, strbnd_list))
    >>> strbnd_list.append(StretchBendType(10.0, 10.0, 1.0, 1.0, 180.0, strbnd_list))
    >>> strbnd_list[0].idx
    0
    >>> strbnd_list[1].idx
    1
    """
    def __init__(self, k1, k2, req1, req2, theteq, list=None):
        _ParameterType.__init__(self)
        self.k1 = _strip_units(k1, u.kilocalories_per_mole/(u.radian * u.angstroms))
        self.k2 = _strip_units(k2, u.kilocalories_per_mole/(u.radian * u.angstroms))
        self.req1 = _strip_units(req1, u.angstrom)
        self.req2 = _strip_units(req2, u.angstrom)
        self.theteq = _strip_units(theteq, u.degrees)
        self._idx = -1
        self.list = list

    @_exception_to_notimplemented
    def __eq__(self, other):
        return (abs(self.k1 - other.k1) < TINY and
                abs(self.k2 - other.k2) < TINY and
                abs(self.req1 - other.req1) < TINY and
                abs(self.req2 - other.req2) < TINY and
                abs(self.theteq - other.theteq) < TINY)

    def __repr__(self):
        return '<%s; req1=%.3f, req2=%.3f, theteq=%.3f, k1=%.3f, k2=%.3f>' \
                % (type(self).__name__, self.req1, self.req2, self.theteq,
                   self.k1, self.k2)

    def __copy__(self):
        return StretchBendType(self.k1, self.k2, self.req1, self.req2,
                               self.theteq)

    __getstate__ = _getstate_with_exclusions()

    def __hash__(self):
        return hash((round(self.k1, _TINY_DIGITS), round(self.k2, _TINY_DIGITS),
                     round(self.req1, _TINY_DIGITS), round(self.req2, _TINY_DIGITS),
                     round(self.theteq, _TINY_DIGITS)))

    @property
    def uk1(self):
        return self.k1 * u.kilocalories_per_mole / (u.radian * u.angstroms)

    @property
    def uk2(self):
        return self.k2 * u.kilocalories_per_mole / (u.radian * u.angstroms)

    @property
    def ureq1(self):
        return self.req1 * u.angstroms

    @property
    def ureq2(self):
        return self.req2 * u.angstroms

    @property
    def utheteq(self):
        return self.theteq * u.degrees

# ++++++++++++++++++++++++++++++++++++++++++++++++++++++++++++++++++++++++++++++

class TorsionTorsion(Cmap):
    """
    This is a coupled-torsion map used in the AMOEBA force field similar to the
    correction-map (CMAP) potential used by the CHARMM force field

    Parameters
    ----------
    atom1 : :class:`Atom`
        An atom on one end of the valence torsion-torsion bonded to atom2
    atom2 : :class:`Atom`
        An atom in the middle of the torsion-torsion bonded to atoms 1 and 3
    atom3 : :class:`Atom`
        An atom in the middle of the torsion-torsion bonded to atoms 2 and 4
    atom4 : :class:`Atom`
        An atom in the middle of the torsion-torsion bonded to atoms 3 and 5
    atom5 : :class:`Atom`
        An atom in the middle of the torsion-torsion bonded to atom 4
    type : :class:`TorsionTorsionType`
        The TorsionTorsionType object containing the parameter map for this term

    Notes
    -----
    A TorsionTorsion can contain bonds or atoms. A bond is contained if it
    exists between atoms 1 and 2, between atoms 2 and 3, between atoms 3 and 4,
    or between atoms 4 and 5.

    Examples
    --------
    >>> a1, a2, a3, a4, a5 = Atom(), Atom(), Atom(), Atom(), Atom()
    >>> tortor = TorsionTorsion(a1, a2, a3, a4, a5)
    >>> Bond(a1, a2) in tortor and Bond(a2, a3) in tortor
    True
    >>> Bond(a1, a3) in tortor
    False
    """
    def __init__(self, atom1, atom2, atom3, atom4, atom5, type=None):
        Cmap.__init__(self, atom1, atom2, atom3, atom4, atom5, type)
        atom1.tortors.append(self)
        atom2.tortors.append(self)
        atom3.tortors.append(self)
        atom4.tortors.append(self)
        atom5.tortors.append(self)
        atom1.tortor_to(atom2)
        atom1.tortor_to(atom3)
        atom1.tortor_to(atom4)
        atom1.tortor_to(atom5)
        atom2.tortor_to(atom3)
        atom2.tortor_to(atom4)
        atom2.tortor_to(atom5)
        atom3.tortor_to(atom4)
        atom3.tortor_to(atom5)
        atom4.tortor_to(atom5)

    def delete(self):
        """
        Deletes this TorsionTorsion from the atoms that make it up. This method
        removes the TorsionTorsion from the `tortors` list for atom1, atom2,
        atom3, atom4, and atom5, and removes each atom from the others'
        tortor_partners list.
        """
        _delete_from_list(self.atom1.tortors, self)
        _delete_from_list(self.atom2.tortors, self)
        _delete_from_list(self.atom3.tortors, self)
        _delete_from_list(self.atom4.tortors, self)
        _delete_from_list(self.atom5.tortors, self)

        _delete_from_list(self.atom1._tortor_partners, self.atom2)
        _delete_from_list(self.atom1._tortor_partners, self.atom3)
        _delete_from_list(self.atom1._tortor_partners, self.atom4)
        _delete_from_list(self.atom1._tortor_partners, self.atom5)
        _delete_from_list(self.atom2._tortor_partners, self.atom1)
        _delete_from_list(self.atom2._tortor_partners, self.atom3)
        _delete_from_list(self.atom2._tortor_partners, self.atom4)
        _delete_from_list(self.atom2._tortor_partners, self.atom5)
        _delete_from_list(self.atom3._tortor_partners, self.atom1)
        _delete_from_list(self.atom3._tortor_partners, self.atom2)
        _delete_from_list(self.atom3._tortor_partners, self.atom4)
        _delete_from_list(self.atom3._tortor_partners, self.atom5)
        _delete_from_list(self.atom4._tortor_partners, self.atom1)
        _delete_from_list(self.atom4._tortor_partners, self.atom2)
        _delete_from_list(self.atom4._tortor_partners, self.atom3)
        _delete_from_list(self.atom4._tortor_partners, self.atom5)
        _delete_from_list(self.atom5._tortor_partners, self.atom1)
        _delete_from_list(self.atom5._tortor_partners, self.atom2)
        _delete_from_list(self.atom5._tortor_partners, self.atom3)
        _delete_from_list(self.atom5._tortor_partners, self.atom4)

        self.atom1 = self.atom2 = self.atom3 = self.atom4 = self.atom5 = None
        self.type = None

# ++++++++++++++++++++++++++++++++++++++++++++++++++++++++++++++++++++++++++++++

class _TorTorTable(object):
    """
    Contains an interpolating potential grid for a coupled-torsion in the AMOEBA
    force field.

    Parameters
    ----------
    ang1 : ``list of floats``
        Angles in the first dimension of the interpolation table
    ang2 : ``list of floats``
        Angles in the second dimension of the interpolation table
    data : ``list of floats``
        Value of the potential grid at each point (ang2 varies fastest)

    Notes
    -----
    Raises `TypeError` if the dimension of the data array does not match the
    number of data required by ang1 and ang2

    Elements from the table are obtained and/or set by using angles as indexes.
    If the pair of angles was not one of the original angles passed to this
    table, a KeyError is raised.

    Examples
    --------
    >>> table = _TorTorTable([1.0, 2.0], [1.0, 2.0, 3.0], [1, 2, 3, 4, 5, 6])
    >>> table[1.0,1.0]
    1
    >>> table[1.0,2.0]
    2
    >>> table[2.0,2.0]
    5
    >>> table[2.0,2.0] = 10
    >>> table.data
    [1, 2, 3, 4, 10, 6]
    """
    def __init__(self, ang1, ang2, data):
        if len(data) != len(ang1) * len(ang2):
            raise TypeError('Coupled torsion parameter size mismatch. %dx%d '
                            'grid expects %d elements (got %d)' % (len(ang1),
                            len(ang2), len(ang1)*len(ang2), len(data)))
        self.data = _strip_units(data, u.kilocalories_per_mole)
        self._indexes = dict()
        i = 0
        for a1 in ang1:
            for a2 in ang2:
                self._indexes[(a1, a2)] = i
                i += 1

    def __getitem__(self, idx):
        return self.data[self._indexes[idx]]

    def __setitem__(self, idx, value):
        idx = self._indexes[_strip_units(idx, u.degrees)]
        self.data[idx] = _strip_units(value, u.kilocalories_per_mole)

    @_exception_to_notimplemented
    def __eq__(self, other):
        try:
            for idx in self._indexes.keys():
                if abs(self[idx] - other[idx]) > TINY:
                    return False
        except KeyError:
            return False
        else:
            return True

    def __ne__(self, other):
        return not self.__eq__(other)

# ++++++++++++++++++++++++++++++++++++++++++++++++++++++++++++++++++++++++++++++

class TorsionTorsionType(_ParameterType, _ListItem):
    """
    The type containing the parameter maps for the Amoeba torsion-torsion
    potentials. It contains the original potential as well as interpolated first
    and second derivatives for the AMOEBA force field.

    Parameters
    ----------
    dims : ``tuple of 2 ints``
        The table dimensions
    ang1 : ``list of floats``
        The list of angles in the first dimension
    ang2 : ``list of floats``
        The list of angles in the second dimension
    f : ``list of floats``
        The interpolation table for the energy
    dfda1 : ``list of floats``
        The interpolation table of the gradient w.r.t. angle 1
    dfda2 : ``list of floats``
        The interpolation table of the gradient w.r.t. angle 2
    d2fda1da2 : ``list of floats``
        The interpolation table of the 2nd derivative w.r.t. both angles
    list : :class:`TrackedList`
        The list containing this coupled torsion-torsion map

    Attributes
    ----------
    dims : ``tuple of 2 ints``
        The table dimensions
    ang1 : ``list of floats``
        The list of angles in the first dimension
    ang2 : ``list of floats``
        The list of angles in the second dimension
    f : :class:`_TorTorTable`
        The interpolation table for the energy as a _TorTorTable
    dfda1 : :class:`_TorTorTable`
        The interpolation table for the first gradient as a _TorTorTable
    dfda2 : :class:`_TorTorTable`
        The interpolation table for the second gradient as a _TorTorTable
    d2fda1da2 : :class:`_TorTorTable`
        The interpolation table for the second derivative as a _TorTorTable
    list : :class:`TrackedList`
        The list that may, or may not, contain this TorsionTorsionType
    idx : ``int``
        The index of this item in the list or iterable defined by `list`
    """
    def __init__(self, dims, ang1, ang2, f,
                 dfda1=None, dfda2=None, d2fda1da2=None, list=None):
        _ParameterType.__init__(self)
        if len(dims) != 2:
            raise ValueError('dims must be a 2-dimensional iterable')
        if len(ang1) != dims[0] or len(ang2) != dims[1]:
            raise ValueError('dims does match the angle definitions')
        self.dims = tuple(dims)
        self.ang1 = _strip_units(ang1, u.degrees)
        self.ang2 = _strip_units(ang2, u.degrees)
        self.f = _TorTorTable(ang1, ang2, f)
        if dfda1 is None:
            self.dfda1 = None
        else:
            self.dfda1 = _TorTorTable(ang1, ang2, dfda1)
        if dfda2 is None:
            self.dfda2 = None
        else:
            self.dfda2 = _TorTorTable(ang1, ang2, dfda2)
        if d2fda1da2 is None:
            self.d2fda1da2 = None
        else:
            self.d2fda1da2 = _TorTorTable(ang1, ang2, d2fda1da2)
        self._idx = -1
        self.list = list

    @_exception_to_notimplemented
    def __eq__(self, other):
        if self.dims != other.dims: return False
        if self.ang1 != other.ang1: return False
        if self.ang2 != other.ang2: return False
        return (self.f == other.f and self.dfda1 == other.dfda1 and
                self.dfda2 == other.dfda2 and self.d2fda1da2 == other.d2fda1da2)

    def __repr__(self):
        return '<%s; %dx%d>' % (type(self).__name__, self.dims[0], self.dims[1])

    def __copy__(self):
        f = copy(self.f.data)
        # dfda1
        if self.dfda1 is None:
            dfda1 = None
        else:
            dfda1 = copy(self.dfda1.data)
        # dfda2
        if self.dfda2 is None:
            dfda2 = None
        else:
            dfda2 = copy(self.dfda2.data)
        # d2fda1da2
        if self.d2fda1da2 is None:
            d2fda1da2 = None
        else:
            d2fda1da2 = copy(self.d2fda1da2.data)
        # Copy
        return TorsionTorsionType(self.dims, self.ang1, self.ang2, f, dfda1,
                                  dfda2, d2fda1da2)

    __getstate__ = _getstate_with_exclusions()

# ++++++++++++++++++++++++++++++++++++++++++++++++++++++++++++++++++++++++++++++

class ChiralFrame(object):
    """
    A chiral frame as defined in the AMOEBA force field. It defines the frame of
    reference for a chiral center

    Parameters
    ----------
    atom1 : :class:`Atom`
        The first atom defined in the chiral frame
    atom2 : :class:`Atom`
        The second atom defined in the chiral frame
    chirality : ``int``
        Either 1 or -1 to identify directionality. A ValueError is raised if a
        different value is provided

    Notes
    -----
    A chiral frame can only contain atoms.
    """
    def __init__(self, atom1, atom2, chirality):
        self.atom1 = atom1
        self.atom2 = atom2
        if chirality != 1 and chirality != -1:
            raise ValueError('chirality must be 1 or -1')
        self.chirality = chirality

    def __contains__(self, thing):
        return thing is self.atom1 or thing is self.atom2

    def __repr__(self):
        return '<%s; %r--%r, direction=%d>' % (type(self).__name__, self.atom1,
                self.atom2, self.chirality)

# ++++++++++++++++++++++++++++++++++++++++++++++++++++++++++++++++++++++++++++++

class MultipoleFrame(object):
    """
    This defines the frame of reference for computing multipole interactions in
    the AMOEBA force field.

    Parameters
    ----------
    atom : :class:`Atom`
        The atom for which the frame of reference is defined
    frame_pt_num : ``int``
        The frame point number
    vectail : ``int``
        The vector tail index
    vechead : ``int``
        The vector head index
    nvec : ``int``
        The number of vectors

    Examples
    --------
    >>> atom = Atom()
    >>> mf = MultipoleFrame(atom, 0, 1, 2, 3)
    >>> atom in mf
    True
    >>> mf.frame_pt_num
    0
    >>> mf.vectail
    1
    >>> mf.vechead
    2
    >>> mf.nvec
    3
    """
    def __init__(self, atom, frame_pt_num, vectail, vechead, nvec):
        self.atom = atom
        self.frame_pt_num = frame_pt_num
        self.vectail = vectail
        self.vechead = vechead
        self.nvec = nvec

    def __contains__(self, thing):
        return self.atom is thing

# ++++++++++++++++++++++++++++++++++++++++++++++++++++++++++++++++++++++++++++++

class DrudeAtom(Atom):
    """
    An Atom that has a Drude particle attached to it.  This is a subclass of
    Atom, so it also has all the properties defined for regular Atoms.

    Parameters
    ----------
    alpha : ``float``
        the atomic polarizability
    thole : ``float``
        the Thole damping facior
    drude_type : ``str``
        the atom type to use for the Drude particle.

    Other Attributes
    ----------------
    anisotropy : :class:`DrudeAnisotropy`
        describes how this atom is anisotropically polarizable.  For isotropic
        atoms, this is None.
    """
    #===================================================

    def __init__(self, alpha=0.0, thole=1.3, drude_type='DRUD', **kwargs):
        Atom.__init__(self, **kwargs)
        self.alpha = alpha
        self.thole = thole
        self.drude_type = drude_type
        self.anisotropy = None

    @property
    def drude_charge(self):
        sign = (-1 if self.alpha < 0 else 1)
        alpha = abs(self.alpha)*u.angstrom**3/(138.935456*u.kilojoules_per_mole*u.nanometer)
        return sign*math.sqrt(alpha*2*(500*u.kilocalories_per_mole/u.angstrom**2))

# ++++++++++++++++++++++++++++++++++++++++++++++++++++++++++++++++++++++++++++++

class DrudeAnisotropy(_FourAtomTerm):
    """
    A description of an anisotropically polarizable atom.

    Atom 1 is a :class:`DrudeAtom` whose polarizability is anisotropic.  The
    other three atoms define the coordinate frame.

    Parameters
    ----------
    atom1 : :class:`DrudeAtom`
        the polarizable atom
    atom2 : :class:`Atom`
        the second atom defining the coordinate frame
    atom3 : :class:`Atom`
        the third atom defining the coordinate frame
    atom4 : :class:`Atom`
        the fourth atom defining the coordinate frame
    a11 : ``float``
        the scale factor for the polarizability along the direction defined by
        atom1 and atom2
    a22 : ``float``
        the scale factor for the polarizability along the direction defined by
        atom3 and atom4
    """

    def __init__(self, atom1, atom2, atom3, atom4, a11, a22):
        _FourAtomTerm.__init__(self, atom1, atom2, atom3, atom4)
        self.a11 = a11
        self.a22 = a22

# ++++++++++++++++++++++++++++++++++++++++++++++++++++++++++++++++++++++++++++++

class Residue(_ListItem):
    """
    A single residue that is composed of a small number of atoms

    Parameters
    ----------
    name : ``str``
        Name of the residue. Typical convention is to choose a name that is 4
        characters or shorter
    number : ``int``, optional
        Residue number assigned in the input structure. Default is -1
    chain : ``str``, optional
        The 1-letter chain identifier for this residue. Default is empty string
    insertion_code : ``str``, optional
        The insertion code (used in PDB files) for this residue. Default is
        empty string
    segid : ``str``, optional
        The segment identifier, used by CHARMM in a way similar to chain. Dfault
        is empty string
    list : :class:`TrackedList`
        List of residues in which this residue is a member

    Attributes
    ----------
    name : ``str``
        The name of this residue
    number : ``int``
        The number of this residue in the input structure
    idx : ``int``
        The index of this residue inside the container. If this residue has no
        container, or it is not present in the container, idx is -1
    chain : ``str``
        The 1-letter chain identifier for this residue
    insertion_code : ``str``
        The insertion code (used in PDB files) for this residue
    ter : ``bool``
        If True, there is a TER card directly after this residue (i.e., a
        molecule or chain ends). By default, it is False
    list : :class:`TrackedList`
        The container that _may_ have this residue contained inside
    atoms : ``list of`` :`class`Atom` ``instances``
        This is the list of `Atom`s that make up this residue

    Notes
    -----
    - Iterating over a residue will iterate over the atoms. It is exactly
      equivalent to iterating over the `atoms` attribute
    - Supports testing if an Atom instance is contained `in` this residue
    - `len()` returns the number of atoms in this residue
    """

    def __init__(self, name, number=-1, chain='', insertion_code='',
                 segid='', list=None):
        self.name = name.strip()
        self.number = number
        self.chain = chain.strip()
        self.insertion_code = insertion_code.strip()
        self.list = list
        self._idx = -1
        self.atoms = []
        self.ter = False
        self.segid = segid

    def add_atom(self, atom):
        """ Adds an atom to this residue

        Parameters
        ----------
        atom : :class:`Atom`
            The atom to add to this residue

        Notes
        -----
        This action assigns the `residue` attribute to `atom`
        """
        atom.residue = self
        self.atoms.append(atom)

    def delete_atom(self, atom):
        """
        If an atom is present in this residue, delete it from the list of
        atoms. No change if an atom is not present in this residue.
        """
        for a in self.atoms:
            if atom.residue is self:
                atom.residue = None
                self.atoms = [a for a in self.atoms if a is not atom]

    # Implement some container methods over the list of atoms
    def __contains__(self, thing):
        """ True if an atom is present in this residue """
        return thing in self.atoms

    def __len__(self):
        return len(self.atoms)

    def __iter__(self):
        return iter(self.atoms)

    def is_empty(self):
        """
        Determines if there are any atoms in this residue

        Returns
        -------
        empty: ``bool``
            ``True`` if there are no atoms left. ``False`` otherwise.
        """
        return len(self) == 0

    def sort(self):
        """ Sorts the atoms in this list by atom index """
        self.atoms.sort()

    def __getitem__(self, idx):
        return self.atoms.__getitem__(idx)

    # Sort by atom indices
    def __lt__(self, other):
        return self.atoms[0].idx < other.atoms[0].idx
    def __gt__(self, other):
        return self.atoms[0].idx > other.atoms[0].idx
    def __le__(self, other):
        return not self.atoms[0].idx > other.atoms[0].idx
    def __ge__(self, other):
        return not self.atoms[0].idx < other.atoms[0].idx

    def __repr__(self):
        if self.number == -1:
            num = self.idx
        else:
            num = self.number
        rep = '<%s %s[%d]' % (type(self).__name__, self.name, num)
        if self.chain:
            rep += '; chain=%s' % self.chain
        if self.insertion_code:
            rep += '; insertion_code=%s' % self.insertion_code
        if self.segid:
            rep += '; segid=%s' % self.segid
        return rep + '>'

    __getstate__ = _getstate_with_exclusions()

    def __setstate__(self, d):
        self.__dict__.update(d)
        for a in self: a.residue = self

# ++++++++++++++++++++++++++++++++++++++++++++++++++++++++++++++++++++++++++++++

def _changes(func):
    """ Decorator to indicate the list has changed """
    def new_func(self, *args, **kwargs):
        self.changed = True
        self.needs_indexing = True
        return func(self, *args, **kwargs)
    return new_func

class TrackedList(list):
    """
    This creates a list type that allows you to see if anything has changed

    Attributes
    ----------
    changed : ``bool``
        Determines if something has been done to fundamentally change the
        underlying topology defined by this list such that the topology needs to
        be rebuilt
    needs_indexing : ``bool``
        A flag to determine whether or not the items in a tracked list need to
        be indexed or not.

    Examples
    --------
    >>> tl = TrackedList()
    >>> tl.append(Atom())
    >>> tl.append(Atom())
    >>> tl.append(Atom())
    >>> tl.needs_indexing, tl.changed
    (True, True)
    >>> tl.index_members()
    >>> tl.needs_indexing, tl.changed
    (False, True)
    >>> tl.changed = False # Must do when changes have been incorporated
    >>> tl.needs_indexing, tl.changed
    (False, False)
    """
    def __init__(self, *args):
        self.changed = False
        self.needs_indexing = False
        return list.__init__(self, *args)

    def __repr__(self):
        retstr = ['%s([\n' % (type(self).__name__)]
        if len(self) > 30:
            retstr.extend('\t%r\n' % self[i] for i in range(24))
            retstr.append('\t...\n')
            retstr.extend('\t%r\n' % self[i] for i in range(-5, 0))
        else:
            retstr.extend('\t%r\n' % i for i in self)
        retstr.append('])')
        return ''.join(retstr)

    @_changes
    def __delitem__(self, item):
        """ Deletes items and slices. Make sure all items """
        try:
            indices = range(*item.indices(len(self)))
        except AttributeError:
            indices = [item]

        for index in indices:
            try:
                self[index]._idx = -1
            except AttributeError:
                # If we can't set _idx attribute on this object, don't fret
                pass
            try:
                self[index].list = None
            except AttributeError:
                # If we can't set list attribute on this object, don't fret
                pass

        return list.__delitem__(self, item)

    @_changes
    def __delslice__(self, start, stop):
        """ Python 2 still uses __delslice__... """
        self.__delitem__(slice(start, stop)) # pragma: no cover

    @_changes
    def pop(self, idx=-1):
        item = list.pop(self, idx)
        if hasattr(item, '_idx'):
            item._idx = -1
        return item

    @_changes
    def remove(self, thing):
        list.remove(self, thing)
        # If this did not raise an exception, it was part of the list, so
        # de-index it
        if hasattr(thing, '_idx'):
            thing._idx = -1

    append = _changes(list.append)
    extend = _changes(list.extend)
    insert = _changes(list.insert)
    __setitem__ = _changes(list.__setitem__)
    __iadd__ = _changes(list.__iadd__)
    __imul__ = _changes(list.__imul__)

    # Type-safe methods that return another instance
    def __add__(self, other):
        return TrackedList(list.__add__(self, other))

    def __mul__(self, fac):
        return TrackedList(list.__mul__(self, fac))

    def index_members(self):
        """
        Assigns the idx variable for every member of this list to its place in
        the list, if the members of this list permit
        """
        for i, item in enumerate(self):
            try:
                item._idx = i
            except AttributeError:
                # Must be some kind of immutable type... don't worry
                pass
        self.needs_indexing = False

    def claim(self):
        """
        This method causes this list to "claim" all of the items it contains and
        subsequently indexes all of its items.
        """
        for i, item in enumerate(self):
            try:
                item.list = self
            except AttributeError:
                # Must be some kind of immutable type... don't worry
                pass
        self.index_members()

    def prune_unused(self):
        """
        This method inspects the `used` attribute of all of its members, if it
        has one, and deletes any item in which it is set to `False`
        """
        for i in reversed(range(len(self))):
            try:
                if not self[i].used:
                    del self[i]
            except AttributeError:
                # Don't worry if we don't have a `used` attribute
                pass

# ++++++++++++++++++++++++++++++++++++++++++++++++++++++++++++++++++++++++++++++

class ResidueList(TrackedList):
    """ Array of `Residue` instances """

    def add_atom(self, atom, resname, resnum, chain='', inscode='', segid=''):
        """
        Adds a new atom to the ResidueList, adding a new residue to this list if
        it has a different name or number as the last residue

        Parameters
        ----------
        atom : :class:`Atom`
            The atom to add to this residue list
        resname : ``str``
            The name of the residue this atom belongs to
        resnum : ``int``
            The number of the residue this atom belongs to
        chain : ``str``
            The chain ID character for this residue
        inscode : ``str``
            The insertion code ID character for this residue (it is stripped)
        segid : ``str``
            The segment identifier for this residue (it is stripped)

        Notes
        -----
        If the residue name and number differ from the last residue in this
        list, a new residue is added and the atom is added to that residue
        """
        inscode = inscode.strip()
        segid = segid.strip()
        try:
            last = self[-1]
        except IndexError:
            # Empty list -- add our first residue
            new_res = Residue(resname, resnum, chain, inscode, segid, list=self)
            new_res.add_atom(atom)
            self.append(new_res)
        else:
            if (last.number != resnum or last.name != resname.strip() or
                last.chain != chain.strip() or
                last.segid != segid.strip() or
                last.insertion_code != inscode.strip()):
                new_res = Residue(resname, resnum, chain, inscode,
                                  segid, list=self)
                new_res.add_atom(atom)
                self.append(new_res)
            else:
                last.add_atom(atom)

    def prune(self):
        """
        This function goes through the residue list and removes all empty
        residues from the list. This isn't done automatically when atoms are
        deleted, since it will become very slow. You must remember to do this to
        avoid including empty residues
        """
        # Delete from the back to avoid indexes changing as we iterate
        for i in reversed(range(len(self))):
            res = self[i]
            if res.is_empty(): del self[i]

# ++++++++++++++++++++++++++++++++++++++++++++++++++++++++++++++++++++++++++++++

class AtomList(TrackedList):
    """
    Array of Atoms

    Notes
    -----
    Deleting an atom from the AtomList also deletes that atom from the residue
    it belongs to.
    """

    @_changes
    def __delitem__(self, idx):
        """ Deleting an atom also needs to delete it from the residue """
        try:
            indices = range(*idx.indices(len(self)))
        except AttributeError:
            indices = [idx]

        for index in indices:
            atom = self[index]
            atom._idx = -1
            atom.list = None
            # Make sure we delete this atom from its respective residue
            if atom.residue is not None: atom.residue.delete_atom(atom)

        list.__delitem__(self, idx)

    @_changes
    def pop(self, idx=-1):
        atom = list.pop(self, idx)
        atom._idx = -1
        atom.list = None
        if atom.residue is not None: atom.residue.delete_atom(atom)
        return atom

    @_changes
    def remove(self, atom):
        if atom.list is not self:
            raise ValueError('%r is not in list' % atom)
        if atom.residue is not None: atom.residue.delete_atom(atom)
        atom._idx = -1
        atom.list = None
        list.remove(self, atom)

    def unmark(self):
        """ Unmark all atoms in this list """
        for atm in self: atm.marked = 0

    @_changes
    def append(self, item):
        """
        Add an Atom to the end of the list and have this list claim ownership of
        the item.

        Parameters
        ----------
        item : :class:`Atom`
            The atom to add to this list

        Notes
        -----
        Only Atom objects should be added here, so if `item` does not have a
        `list` attribute, an AttributeError will be raised. This action assigns
        this list as the `list` attribute to the passed Atom.
        """
        item.list = self
        return list.append(self, item)

    @_changes
    def extend(self, items):
        """
        Add an iterable of `Atom`s to the end of the list and have this list
        claim ownership of the items.

        Parameters
        ----------
        items : iterable of :class:`Atom`s
            The iterable containing Atom instances to add to the end of this
            list

        Notes
        -----
        Any generator passed here will be exhausted. The `list` attribute for
        every object in `items` will have their `list` attribute set to this
        list, and an AttributeError will be raised if this is not possible.
        """
        for item in items:
            item.list = self
        return list.extend(self, items)

    @_changes
    def insert(self, idx, item):
        """
        Insert an Atom into the atom list

        Parameters
        ----------
        idx : ``int``
            The index in front of (i.e., before) which to insert the item
        item : :class:`Atom`
            The atom to insert in the desired index. This atom will be claimed
            by the AtomList
        """
        item.list = self
        return list.insert(self, idx, item)

    def assign_nbidx_from_types(self):
        """
        Assigns the nb_idx attribute of every atom inside here from the
        atom_type definition. If the atom_type is not assigned, RuntimeError is
        raised.

        Returns
        -------
        ``list of dict``
            Each element is a `set` of the `nb_idx` indices for which NBFIX
            alterations are defined for the type with that given that index
            (minus 1, to adjust for indexing from 0 and nb_idx starting from 1)
        """
        idx = 1
        natoms = len(self)
        atom_type_lookups = dict() # For fast lookups
        atom_type_list = []
        for i, atom in enumerate(self):
            if atom.atom_type is UnassignedAtomType:
                raise RuntimeError('atom types are not assigned')
            atom.atom_type._idx = -1

        for i, atom in enumerate(self):
            type1 = atom.atom_type
            # Skip atom types that have already been assigned
            if type1._idx != -1: continue
            type1._idx = idx
            atom_type_lookups[str(type1)] = type1
            atom_type_list.append(type1)
            for j in range(i+1, natoms):
                atom2 = self[j]
                type2 = atom2.atom_type
                # Skip atom types that have already been assigned
                if type2._idx != -1: continue
                if type1 == type2:
                    type2._idx = idx
            idx += 1
        # Now go back through and assign nb_idx from type._idx
        for atom in self:
            atom.nb_idx = atom.atom_type._idx
        # Now collect the nbfixes
        nbfix_list = [set() for i in range(idx-1)]
        # Look through all of the atom types and add the nbfixes
        for i, type in enumerate(atom_type_list):
            for key in type.nbfix:
                rmin, eps, rmin14, eps14 = type.nbfix[key]
                try:
                    otype = atom_type_lookups[key]
                except KeyError:
                    continue
                else:
                    obj = (otype._idx, rmin, eps, rmin14, eps14)
                    nbfix_list[i].add(obj)

        return nbfix_list

    def find_original_index(self, idx):
        """
        Finds an atom with the given original index. Cannot assume that the
        original indexes are in order, since reordering may have been necessary.
        As a result, the complexity of this algorithm is O(N)

        Parameters
        ----------
        idx : int
            The integer corresponding to the original index

        Returns
        -------
        atom : :class:`Atom`
            The atom with the original index ``idx``

        Raises
        ------
        IndexError
            If no atom has the original index ``idx``
        """
        for atom in self:
            if atom.number == idx: return atom
        raise IndexError('No atom found with index %d' % idx)

    def __iadd__(self, other):
        return NotImplemented

# ++++++++++++++++++++++++++++++++++++++++++++++++++++++++++++++++++++++++++++++

class NonbondedException(object):
    """
    The AMOEBA force field has complex exclusion and exception rules (referred
    to as "adjustments" in the Amber-converted files). This class stores
    per-particle exceptions.

    Parameters
    ----------
    atom1 : :class:`Atom`
        One of the atoms in the exclusion pair
    atom2 : :class:`Atom`
        The other atom in the exclusion pair
    type : :class:`NonbondedExceptionType`
        The nonbonded exception type that describes how the various nonbonded
        interactions between these two atoms should work

    Notes
    -----
    NonbondedException objects "contain" two atoms and will return True when
    used with the binary `in` operator
    """
    def __init__(self, atom1, atom2, type=None):
        self.atom1 = atom1
        self.atom2 = atom2
        self.type = type
        self.funct = 1

    def __contains__(self, thing):
        return thing is self.atom1 or thing is self.atom2

    def __repr__(self):
        retstr = ['<%s; %r and %r' % (type(self).__name__, self.atom1,
                                      self.atom2)]
        if self.type is not None:
            retstr.append(', type=%r>' % self.type)
        else:
            retstr.append('>')
        return ''.join(retstr)

# ++++++++++++++++++++++++++++++++++++++++++++++++++++++++++++++++++++++++++++++

class NonbondedExceptionType(_ParameterType, _ListItem):
    """
    A parameter describing how the various nonbonded interactions between a
    particular pair of atoms behaves in a specified nonbonded exception (e.g.,
    in 1-4 interacting terms)

    Parameters
    ----------
    rmin : float
        The combined Rmin value for this particular pair of atom types
        (dimension length, default units are Angstroms)
    epsilon : float
        The combined well-depth value for this particular pair of atom types
        (dimension energy, default units are kcal/mol)
    chgscale : float, optional
        The scaling factor by which to multiply the product of the charges for
        this pair. Default is 1.0.
    list : :class:`TrackedList`
        The list containing this nonbonded exception
    """

    def __init__(self, rmin, epsilon, chgscale=1.0, list=None):
        _ParameterType.__init__(self)
        self.rmin = _strip_units(rmin, u.angstroms)
        self.epsilon = _strip_units(epsilon, u.kilocalories_per_mole)
        self.chgscale = chgscale
        self._idx = None
        self.list = list

    @property
    def sigma(self):
        return self.rmin * 2**(-1/6)

    @sigma.setter
    def sigma(self, value):
        self.rmin = value * 2**(1/6)

    @property
    def usigma(self):
        return self.sigma * u.angstroms

    @property
    def urmin(self):
        return self.rmin * u.angstroms

    @property
    def uepsilon(self):
        return self.epsilon * u.kilocalories_per_mole

    def __repr__(self):
        return '<%s; rmin=%.4f, epsilon=%.4f, chgscale=%.4f>' % (
            type(self).__name__, self.rmin, self.epsilon, self.chgscale)

    @_exception_to_notimplemented
    def __eq__(self, other):
        return (abs(self.rmin - other.rmin) < TINY and abs(self.epsilon - other.epsilon) < TINY and
                abs(self.chgscale - other.chgscale) < TINY)

    __getstate__ = _getstate_with_exclusions()

    def __hash__(self):
        return hash((round(self.rmin, _TINY_DIGITS), round(self.epsilon, _TINY_DIGITS),
                     round(self.chgscale, _TINY_DIGITS)))

# ++++++++++++++++++++++++++++++++++++++++++++++++++++++++++++++++++++++++++++++

class AmoebaNonbondedExceptionType(NonbondedExceptionType):
    """
    A parameter describing how the various nonbonded interactions between a
    particular pair of atoms is scaled in the AMOEBA force field

    Parameters
    ----------
    vdw_weight : ``float``
        The scaling factor by which van der Waals interactions are multiplied
    multipole_weight : ``float``
        The scaling factor by which multipole interactions are multiplied
    direct_weight : ``float``
        The scaling factor by which direct-space interactions are multiplied
    polar_weight : ``float``
        The scaling factor by which polarization interactions are multiplied
    mutual_weight : ``float``
        The scaling factor by which mutual interactions are multiplied
    list : :class:`TrackedList`
        The list containing this nonbonded exception

    Other Attributes
    ----------------
    idx : ``int``
        The index of this term in the list that contains it
    """
    def __init__(self, vdw_weight, multipole_weight, direct_weight,
                 polar_weight, mutual_weight, list=None):
        self.vdw_weight = vdw_weight
        self.multipole_weight = multipole_weight
        self.direct_weight = direct_weight
        self.polar_weight = polar_weight
        self.mutual_weight = mutual_weight
        self._idx = -1
        self.list = list

    @_exception_to_notimplemented
    def __eq__(self, other):
        return (abs(self.vdw_weight - other.vdw_weight) < TINY and
                abs(self.multipole_weight - other.multipole_weight) < TINY and
                abs(self.direct_weight - other.direct_weight) < TINY and
                abs(self.polar_weight - other.polar_weight) < TINY and
                abs(self.mutual_weight - other.mutual_weight) < TINY)

    def __copy__(self):
        return AmoebaNonbondedExceptionType(
            self.vdw_weight, self.multipole_weight, self.direct_weight, self.polar_weight,
            self.mutual_weight
        )

    __getstate__ = _getstate_with_exclusions()

    def __hash__(self):
        return hash((round(self.vdw_weight, _TINY_DIGITS),
                     round(self.multipole_weight, _TINY_DIGITS),
                     round(self.direct_weight, _TINY_DIGITS),
                     round(self.polar_weight, _TINY_DIGITS),
                     round(self.mutual_weight, _TINY_DIGITS)))

# ++++++++++++++++++++++++++++++++++++++++++++++++++++++++++++++++++++++++++++++

class AtomType(object):
    """
    Atom types can either be compared by indexes or names. Can be assigned with
    a string, integer, (string is not automatically cast) or with both.

    Parameters
    ----------
    name : ``str``
        The name of the atom type
    number : ``int``
        The serial index of the atom type
    mass : ``float``
        The mass of the atom type
    atomic_number : ``int``, optional
        The atomic number of the element of the atom type. Default -1
    bond_type : ``str``, optional
        If defined, this is the type name used to look up bonded parameters.
        Default is None (which falls back to ``name``)
    charge : ``float``, optional
        If defined, this is the partial atomic charge in elementary charge
        units. Default is None

    Other Attributes
    ----------------
    epsilon : ``float``
        If set, it is the Lennard-Jones well depth of this atom type
    rmin : ``float``
        If set, it is the Lennard-Jones Rmin/2 parameter of this atom type
    epsilon_14 : ``float``
        If set, it is the Lennard-Jones well depth of this atom type in 1-4
        nonbonded interactions
    rmin_14 : ``float``
        If set, it is the Lennard-Jones Rmin/2 parameter of this atom type in
        1-4 nonbonded interactions
    sigma : ``float``
        This is the sigma parameter, which is just equal to Rmin*2^(1/6)
    sigma_14 : ``float``
        This is the sigma parameter corresponding to rmin_14, which is just equal to Rmin_14*2^(1/6)
    nbfix : ``dict(str:tuple)``
        A hash that maps atom type names of other atom types with which _this_
        atom type has a defined NBFIX with a tuple containing the terms
        (Rmin, epsilon, Rmin14, Epsilon14)
    _bond_type : str or None
        If an explicit value was given to bond_type, _bond_type will be set to a
        value. Otherwise, _bond_type will be None (and bond_type will be the
        same as ``name``). This can be used to determine if a bond_type was
        specified by comparing to None.

    Notes
    -----
    This object is primarily used to build parameter databases from parameter
    files. Also, sigma is related to Rmin, but rmin is Rmin/2, so there is an
    extra factor of 2 in the sigma for this reason.

    Examples
    --------
    >>> at = AtomType('HA', 1, 1.008, 1)
    >>> at.name, at.number
    ('HA', 1)
    >>> at2 = AtomType('CA', 2, 12.01, 6)
    >>> at2.name, at2.number
    ('CA', 2)
    >>> print("%s: %d" % (str(at), int(at)))
    HA: 1
    """

    def __init__(self, name, number, mass, atomic_number=-1, bond_type=None, charge=0.0):
        if number is None and name is not None:
            # If we were given an integer, assign it to number. Otherwise,
            # assign it to the name
            if isinstance(name, int):
                self.number = name
                self.name = None
            else:
                self.name = name
                self.number = None
        else:
            self.name = name
            self.number = int(number)
        self.mass = _strip_units(mass, u.daltons)
        self.atomic_number = atomic_number
        # We have no LJ parameters as of yet
        self.epsilon = self.rmin = self.epsilon_14 = self.rmin_14 = None
        # Store each NBFIX term as a dict with the atom type string matching to
        # a 2-element tuple that is rmin, epsilon
        self.nbfix = dict()
        self._idx = -1 # needed for some internal bookkeeping
        self._bond_type = bond_type
        self.charge = charge

    @_exception_to_notimplemented
    def __eq__(self, other):
        """
        Compares based on available properties (name and number, just name,
        or just number)
        """
        if isinstance(other, AtomType):
            if self.name != other.name or self.number != other.number:
                return False
            # Now check if LJ parameters are defined, and make sure those are
            # also equal
            has_all = True
            has_none = True
            for attr in ('epsilon', 'rmin', 'epsilon_14', 'rmin_14'):
                if getattr(self, attr) is None and getattr(other, attr) is None:
                    has_all = False
                    continue
                elif getattr(self, attr) is None or getattr(other, attr) is None:
                    return False # can't be equal
                else:
                    has_none = False
            assert (has_all and not has_none) or (has_none and not has_all), \
                    'Should have all or none at this point'
            if not has_all:
                return True
            # Check charges
            if self.charge is None or other.charge is None:
                if self.charge is not other.charge:
                    return False
            elif abs(self.charge - other.charge) > TINY:
                return True
            # At this point, we have all the attributes we need to compare
            return (abs(self.epsilon - other.epsilon) < TINY and
                    abs(self.rmin - other.rmin) < TINY and
                    abs(self.epsilon_14 - other.epsilon_14) < TINY and
                    abs(self.rmin_14 - other.rmin_14) < TINY and
                    self.nbfix == other.nbfix)
        if isinstance(other, string_types):
            return self.name == other
        if isinstance(other, int):
            return self.number == other
        return other == (self.number, self.name)

    def set_lj_params(self, eps, rmin, eps14=None, rmin14=None):
        """ Sets Lennard-Jones parameters on this atom type """
        if u.is_quantity(eps):
            eps = eps.value_in_unit(u.kilocalories_per_mole)
        if u.is_quantity(rmin):
            rmin = rmin.value_in_unit(u.angstroms)
        if eps14 is None:
            eps14 = eps
        if rmin14 is None:
            rmin14 = rmin
        self.epsilon = eps
        self.rmin = rmin
        self.epsilon_14 = eps14
        self.rmin_14 = rmin14

    @property
    def bond_type(self):
        if self._bond_type is None:
            return self.name
        return self._bond_type

    @bond_type.setter
    def bond_type(self, value):
        self._bond_type = value

    def __int__(self):
        """ The integer representation of an AtomType is its index """
        return self.number

    def add_nbfix(self, typename, rmin, epsilon,
                  rmin14=None, epsilon14=None):
        """ Adds a new NBFIX exclusion for this atom type

        Parameters
        ----------
        typename : str
            The name of the *other* type with which this NBFIX is defined
        rmin : float
            The combined Rmin value for this NBFIXed pair. If no units, assumed
            to be in Angstroms
        epsilon : float
            The combined epsilon value for this NBFIXed pair. If no units,
            assumed to be in kcal/mol
        rmin14 : float, optional
            Same as rmin, but for 1-4 interactions. If None (default), it is
            given the same value as rmin
        epsilon14 : float, optional
            Same as epsilon, but for 1-4 interactions. If None (default), it is
            given the same value as rmin
        """
        if rmin14 is None: rmin14 = rmin
        if epsilon14 is None: epsilon14 = epsilon
        self.nbfix[typename] = (rmin, epsilon, rmin14, epsilon14)

    @property
    def sigma(self):
        """ Sigma is Rmin / 2^(1/6) """
        return self.rmin * 2**(-1/6) * 2

    @sigma.setter
    def sigma(self, value):
        self.rmin = value * 2**(1/6) / 2

    @property
    def usigma(self):
        return self.sigma * u.angstroms

    @property
    def sigma_14(self):
        """ Sigma is Rmin / 2^(1/6) """
        return self.rmin_14 * 2**(-1/6) * 2

    @sigma_14.setter
    def sigma_14(self, value):
        self.rmin_14 = value * 2**(1/6) / 2

    @property
    def usigma_14(self):
        return self.sigma_14 * u.angstroms

    @property
    def urmin(self):
        return self.rmin * u.angstroms

    @property
    def uepsilon(self):
        return self.epsilon * u.kilocalories_per_mole

    @property
    def urmin_14(self):
        return self.rmin_14 * u.angstroms

    @property
    def uepsilon_14(self):
        return self.epsilon_14 * u.kilocalories_per_mole

    def __str__(self):
        return self.name

    def __copy__(self):
        cp = AtomType(self.name, self.number, self.mass, self.atomic_number,
                      bond_type=self._bond_type, charge=self.charge)
        cp.epsilon = self.epsilon
        cp.rmin = self.rmin
        cp.epsilon_14 = self.epsilon_14
        cp.rmin_14 = self.rmin_14
        cp.nbfix = self.nbfix.copy()
        return cp

    def __hash__(self):
        return hash((self.name, self.mass, self.atomic_number, self.bond_type,
                     self.charge, self.epsilon, self.rmin, self.epsilon_14,
                     self.rmin_14, tuple(self.nbfix.items())))

# ++++++++++++++++++++++++++++++++++++++++++++++++++++++++++++++++++++++++++++++

class _UnassignedAtomType(object):
    """
    This raises the appropriate exceptions (ParameterError) when you try to
    access its properties
    """
    _OBJ = None

    def __new__(cls):
        if cls._OBJ is None:
            cls._OBJ = super(_UnassignedAtomType, cls).__new__(cls)
        return cls._OBJ

    def __int__(self):
        raise ParameterError('Atom type is not defined')

    def __str__(self):
        raise ParameterError('Atom type is not defined')

    def __eq__(self, other):
        return isinstance(other, _UnassignedAtomType) # Behave like a singleton

    def __reduce__(self):
        return 'UnassignedAtomType'

UnassignedAtomType = _UnassignedAtomType()
# Make sure it's a singleton
assert UnassignedAtomType is _UnassignedAtomType(), "Not a singleton"

# ++++++++++++++++++++++++++++++++++++++++++++++++++++++++++++++++++++++++++++++

class AcceptorDonor(object):
    """ Just a holder for donors and acceptors in CHARMM speak

    Parameters
    ----------
    atom1 : :class:`Atom`
        First atom in the donor/acceptor group
    atom2 : :class:`Atom`
        Second atom in the donor/acceptor group
    """
    def __init__(self, atom1, atom2):
        self.atom1 = atom1
        self.atom2 = atom2

    def __repr__(self):
        return '<AcceptorDonor; %r %r>' % (self.atom1, self.atom2)

    def __contains__(self, thing):
        """ See if the atom is in this donor/acceptor """
        return thing is self.atom1 or thing is self.atom2

# ++++++++++++++++++++++++++++++++++++++++++++++++++++++++++++++++++++++++++++++

class Group(object):
    """ An 'interacting' group defined by CHARMM PSF files

    Parameters
    ----------
    atom : :class:`Atom`
        The first atom within a group
    type : ``int``
        Flag for group information; 0 when all atoms have zero charge,
        1 when group has a net zero charge but at least one atom has a non-zero
        partial charge, 2 when the net charge of the group is not zero
    move : ``int``
        0 if the atoms are not fixed, 1 when they are

    Notes
    -----
    See the discussion on Github for the source of the meanings of these
    variables: https://github.com/ParmEd/ParmEd/pull/307#issuecomment-128244134
    """
    def __init__(self, atom, type, move):
        self.atom = atom
        self.type = type
        self.move = move

    @_exception_to_notimplemented
    def __eq__(self, other):
        return (self.atom is other.atom and self.type == other.type and self.move == other.move)

# ++++++++++++++++++++++++++++++++++++++++++++++++++++++++++++++++++++++++++++++

class Link(object):
    """ An intra-residue "Link" as defined by the PDB standard:

    See http://www.wwpdb.org/documentation/file-format-content/format33/sect6.html#LINK for more
    information

    Parameters
    ----------
    atom1 : :class:`Atom`
        The first Atom involved in the Link
    atom2 : :class:`Atom`
        The other atom to which ``atom1`` is bonded in this link
    length : float
        The length of the link
    symmetry_op1 : str, optional
        The first symmetry operator for the link
    symmetry_op2 : str, optional
        The second symmetry operator for the link
    """

    def __init__(self, atom1, atom2, length, symmetry_op1='1555', symmetry_op2='1555'):
        self.atom1 = atom1
        self.atom2 = atom2
        self.length = length
        self.symmetry_op1 = symmetry_op1
        self.symmetry_op2 = symmetry_op2

# ++++++++++++++++++++++++++++++++++++++++++++++++++++++++++++++++++++++++++++++

NoUreyBradley = BondType(0.0, 0.0) # singleton representing lack of a U-B term<|MERGE_RESOLUTION|>--- conflicted
+++ resolved
@@ -1031,13 +1031,8 @@
 
     See Also
     --------
-<<<<<<< HEAD
-    :class:`Atom` : The ExtraPoint constructor also takes all `Atom` arguments
-        as well, and shares all of the same properties
-=======
     :class:`Atom`: The ExtraPoint constructor also takes all `Atom` arguments
                    as well, and shares all of the same properties
->>>>>>> 7a6168dc
     """
     def __init__(self, *args, **kwargs):
         if 'weights' in kwargs:
