--- conflicted
+++ resolved
@@ -105,12 +105,9 @@
         a.execute()
         self.assertTrue(PT.Action.overwrite)
         self.assertEqual(str(a), 'Files are overwritable')
-<<<<<<< HEAD
-=======
         PT.setOverwrite(None, False).execute() # Turn it back off
         self.assertRaises(exc.SeriousParmWarning, lambda:
                 PT.setOverwrite(None, 'badarg'))
->>>>>>> ae5f1c0c
 
     def test_list_parms(self):
         """ Test listing of the prmtop files in the ParmEd interpreter """
@@ -461,14 +458,11 @@
 class TestAmberParmActions(FileIOTestCase, TestCaseRelative):
     """ Tests actions on Amber prmtop files """
 
-<<<<<<< HEAD
-=======
     def setUp(self):
         warnings.filterwarnings('error', category=exc.SeriousParmWarning)
         FileIOTestCase.setUp(self)
 
     @unittest.skipIf(PYPY, 'Cannot test with NetCDF on pypy')
->>>>>>> ae5f1c0c
     def test_parmout_outparm_load_restrt(self):
         """ Test parmout, outparm, and loadRestrt actions on AmberParm """
         self._empty_writes()
@@ -2083,13 +2077,10 @@
 class TestChamberParmActions(FileIOTestCase, TestCaseRelative):
     """ Tests actions on Amber prmtop files """
 
-<<<<<<< HEAD
-=======
     def setUp(self):
         warnings.filterwarnings('error', category=exc.SeriousParmWarning)
         FileIOTestCase.setUp(self)
 
->>>>>>> ae5f1c0c
     def test_parmout_outparm_load_restrt(self):
         """ Test parmout, outparm, and loadCoordinates actions for ChamberParm """
         self._empty_writes()
@@ -3017,13 +3008,10 @@
 class TestAmoebaParmActions(FileIOTestCase, TestCaseRelative):
     """ Tests actions on Amber prmtop files """
 
-<<<<<<< HEAD
-=======
     def setUp(self):
         warnings.filterwarnings('error', category=exc.SeriousParmWarning)
         FileIOTestCase.setUp(self)
 
->>>>>>> ae5f1c0c
     def test_parmout_outparm_load_restrt(self):
         """ Test parmout, outparm, and loadRestrt actions on AmoebaParm """
         self._empty_writes()
