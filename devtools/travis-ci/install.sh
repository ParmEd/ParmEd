if [ "$PYTHON_VERSION" = "pypy" ]; then
    # Upgrade to pypy 4.0.1 -- original recipe taken from google/oauth2client
    git clone https://github.com/yyuu/pyenv.git ${HOME}/.pyenv
    export PYENV_ROOT="${HOME}/.pyenv"
    export PATH="${PYENV_ROOT}/bin:${PATH}"
    eval "$(pyenv init -)"
    pyenv install pypy-4.0.1
    pyenv global pypy-4.0.1

    pypy -m pip install nose pyflakes==1.0.0 nose-timer
    which pyflakes
    pypy -m pip install --user git+https://bitbucket.org/pypy/numpy.git@pypy-4.0.1
else # Otherwise, CPython... go through conda
    if [ "$TRAVIS_OS_NAME" = "osx" ]; then
        wget http://repo.continuum.io/miniconda/Miniconda-3.7.0-MacOSX-x86_64.sh -O miniconda.sh;
    else
        wget http://repo.continuum.io/miniconda/Miniconda-3.7.0-Linux-x86_64.sh -O miniconda.sh;
    fi

    bash miniconda.sh -b

    export PATH=$HOME/miniconda/bin:$PATH
    conda install --yes conda-build jinja2 binstar pip
    conda config --add channels omnia
    conda config --add channels ambermd

    if [ -z "$MINIMAL_PACKAGES" ]; then
        conda create -y -n myenv python=$PYTHON_VERSION \
            numpy scipy pandas nose openmm coverage nose-timer \
<<<<<<< HEAD
            python-coveralls ambermini rdkit
=======
            python-coveralls ambermini pysander
>>>>>>> af43f76e
        conda update -y -n myenv --all
        conda install -y -n myenv pyflakes=1.0.0
    else
        # Do not install the full numpy/scipy stack
        conda create -y -n myenv python=$PYTHON_VERSION numpy nose pyflakes=1.0.0 \
            coverage nose-timer python-coveralls
    fi

    source activate myenv
fi # CPython<|MERGE_RESOLUTION|>--- conflicted
+++ resolved
@@ -27,11 +27,7 @@
     if [ -z "$MINIMAL_PACKAGES" ]; then
         conda create -y -n myenv python=$PYTHON_VERSION \
             numpy scipy pandas nose openmm coverage nose-timer \
-<<<<<<< HEAD
-            python-coveralls ambermini rdkit
-=======
-            python-coveralls ambermini pysander
->>>>>>> af43f76e
+            python-coveralls ambermini pysander rdkit
         conda update -y -n myenv --all
         conda install -y -n myenv pyflakes=1.0.0
     else
